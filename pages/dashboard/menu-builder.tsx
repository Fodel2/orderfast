import { useEffect, useState } from 'react';
import {
  DndContext,
  PointerSensor,
  useSensor,
  useSensors,
  closestCenter,
  DragEndEvent,
} from '@dnd-kit/core';
import {
  arrayMove,
  SortableContext,
  useSortable,
  verticalListSortingStrategy,
} from '@dnd-kit/sortable';
import { CSS } from '@dnd-kit/utilities';
import { useRouter } from 'next/router';
import { supabase } from '../../utils/supabaseClient';
<<<<<<< HEAD
import { DragDropContext, Droppable, Draggable } from '@hello-pangea/dnd';

export default function MenuBuilder() {
  // Session and data state
=======
import AddItemModal from '../../components/AddItemModal';
import AddCategoryModal from '../../components/AddCategoryModal';

// Small wrapper component used for dnd-kit sortable items
function SortableWrapper({ id, children }: { id: number; children: React.ReactNode }) {
  const { attributes, listeners, setNodeRef, transform, transition, isDragging } = useSortable({ id });
  const style = {
    transform: CSS.Transform.toString(transform),
    transition,
    opacity: isDragging ? 0.6 : undefined,
    background: isDragging ? '#f0f0f0' : undefined,
    cursor: isDragging ? 'grabbing' : 'grab',
  } as React.CSSProperties;
  return (
    <div ref={setNodeRef} style={style} {...attributes} {...listeners}>
      {children}
    </div>
  );
}

export default function MenuBuilder() {
  // Setup sensors for drag and drop interactions
  const sensors = useSensors(useSensor(PointerSensor));
>>>>>>> ed9f7593
  const [session, setSession] = useState(null);
  const [categories, setCategories] = useState<any[]>([]);
  const [items, setItems] = useState<any[]>([]);
  const [loading, setLoading] = useState(true);
<<<<<<< HEAD

  // Modal state
  const [showCatModal, setShowCatModal] = useState(false);
  const [editCat, setEditCat] = useState<any>(null);
  const [catError, setCatError] = useState('');
  const [showItemModal, setShowItemModal] = useState(false);
  const [editItem, setEditItem] = useState<any>(null);
  const [selectedCat, setSelectedCat] = useState<number | null>(null);
  const [itemError, setItemError] = useState('');

=======
  const [showAddModal, setShowAddModal] = useState(false);
  const [showAddCatModal, setShowAddCatModal] = useState(false);
  const [editItem, setEditItem] = useState<any | null>(null);
  const [editCategory, setEditCategory] = useState<any | null>(null);
  const [defaultCategoryId, setDefaultCategoryId] = useState<number | null>(null);
>>>>>>> ed9f7593
  const router = useRouter();

  // Persist new ordering for categories
  const handleCategoryDragEnd = async ({ active, over }: DragEndEvent) => {
    if (!over || active.id === over.id) return;
    const oldIndex = categories.findIndex((c) => c.id === active.id);
    const newIndex = categories.findIndex((c) => c.id === over.id);
    const newCats = arrayMove(categories, oldIndex, newIndex);
    setCategories(newCats);
    await Promise.all(
      newCats.map((cat, idx) =>
        supabase.from('menu_categories').update({ sort_order: idx }).eq('id', cat.id)
      )
    );
  };

  // Persist new ordering for items within a category
  const handleItemDragEnd = (categoryId: number) => async ({ active, over }: DragEndEvent) => {
    if (!over || active.id === over.id) return;
    const catItems = items.filter((i) => i.category_id === categoryId);
    const oldIndex = catItems.findIndex((i) => i.id === active.id);
    const newIndex = catItems.findIndex((i) => i.id === over.id);
    const sorted = arrayMove(catItems, oldIndex, newIndex);

    const updated = [...items];
    sorted.forEach((it, idx) => {
      const gi = updated.findIndex((i) => i.id === it.id);
      updated[gi] = { ...it, sort_order: idx };
    });
    setItems(updated);

    await Promise.all(
      sorted.map((it, idx) =>
        supabase.from('menu_items').update({ sort_order: idx }).eq('id', it.id)
      )
    );
  };

  useEffect(() => {
    const getSession = async () => {
      const { data: { session } } = await supabase.auth.getSession();
      if (!session) {
        router.push('/login');
      } else {
        setSession(session);
        fetchData();
      }
    };
    getSession();
    // eslint-disable-next-line
  }, []);

  const fetchData = async () => {
    setLoading(true);
    const { data: categoriesData } = await supabase
      .from('menu_categories')
      .select('*')
      .order('sort_order', { ascending: true });
    const { data: itemsData } = await supabase
      .from('menu_items')
      .select('*')
      .order('sort_order', { ascending: true });
<<<<<<< HEAD
    setCategories(categoriesData || []);
    setItems(itemsData || []);
    setLoading(false);
  };

  // --- Category Modal Logic ---
  function CategoryModal({ open, onClose, onSubmit, initial, error }) {
    const [name, setName] = useState(initial?.name || '');
    const [description, setDescription] = useState(initial?.description || '');
=======
>>>>>>> ed9f7593

    useEffect(() => {
      setName(initial?.name || '');
      setDescription(initial?.description || '');
    }, [initial, open]);

    if (!open) return null;
    return (
      <div className="modal">
        <h3>{initial ? 'Edit' : 'Add'} Category</h3>
        <input placeholder="Name" value={name} onChange={e => setName(e.target.value)} />
        <input placeholder="Description" value={description} onChange={e => setDescription(e.target.value)} />
        {error && <div style={{ color: 'red', marginBottom: '0.5rem' }}>{error}</div>}
        <div style={{ marginTop: '1rem' }}>
          <button onClick={() => onSubmit({ name, description })}>{initial ? 'Save' : 'Create'}</button>
          <button onClick={onClose} style={{ marginLeft: 8 }}>Cancel</button>
        </div>
        <style jsx>{`
          .modal { background: #fff; border: 1px solid #ccc; padding: 1rem; position: fixed; top: 20%; left: 50%; transform: translate(-50%, 0); z-index: 999; }
        `}</style>
      </div>
    );
  }

  // --- Item Modal Logic ---
  function AddItemModal({ open, onClose, onSubmit, initial, categories, error }) {
    const [name, setName] = useState(initial?.name || '');
    const [description, setDescription] = useState(initial?.description || '');
    const [price, setPrice] = useState(initial?.price || '');
    const [categoryId, setCategoryId] = useState(initial?.category_id || categories[0]?.id);
    const [is18, setIs18] = useState(initial?.is_18_plus || false);
    const [vegan, setVegan] = useState(initial?.vegan || false);
    const [vegetarian, setVegetarian] = useState(initial?.vegetarian || false);
    const [outOfStock, setOutOfStock] = useState(initial?.out_of_stock || false);

    useEffect(() => {
      setName(initial?.name || '');
      setDescription(initial?.description || '');
      setPrice(initial?.price || '');
      setCategoryId(initial?.category_id || categories[0]?.id);
      setIs18(initial?.is_18_plus || false);
      setVegan(initial?.vegan || false);
      setVegetarian(initial?.vegetarian || false);
      setOutOfStock(initial?.out_of_stock || false);
    }, [initial, categories, open]);

    if (!open) return null;
    return (
      <div className="modal">
        <h3>{initial ? 'Edit' : 'Add'} Item</h3>
        <input placeholder="Name" value={name} onChange={e => setName(e.target.value)} />
        <input placeholder="Description" value={description} onChange={e => setDescription(e.target.value)} />
        <input type="number" step="0.01" placeholder="Price" value={price} onChange={e => setPrice(e.target.value)} />
        <select value={categoryId} onChange={e => setCategoryId(e.target.value)}>
          {categories.map(c => <option key={c.id} value={c.id}>{c.name}</option>)}
        </select>
        <label><input type="checkbox" checked={is18} onChange={e => setIs18(e.target.checked)} /> 18+</label>
        <label><input type="checkbox" checked={vegan} onChange={e => setVegan(e.target.checked)} /> Vegan</label>
        <label><input type="checkbox" checked={vegetarian} onChange={e => setVegetarian(e.target.checked)} /> Vegetarian</label>
        <label><input type="checkbox" checked={outOfStock} onChange={e => setOutOfStock(e.target.checked)} /> Out of Stock</label>
        {error && <div style={{ color: 'red', marginTop: '0.5rem' }}>{error}</div>}
        <div style={{ marginTop: '1rem' }}>
          <button onClick={() =>
            onSubmit({
              name,
              description,
              price: parseFloat(price),
              category_id: Number(categoryId),
              is_18_plus: is18,
              vegan,
              vegetarian,
              out_of_stock: outOfStock,
            })
          }>{initial ? 'Save' : 'Create'}</button>
          <button onClick={onClose} style={{ marginLeft: 8 }}>Cancel</button>
        </div>
        <style jsx>{`
          .modal { background: #fff; border: 1px solid #ccc; padding: 1rem; position: fixed; top: 20%; left: 50%; transform: translate(-50%, 0); z-index: 999; }
        `}</style>
      </div>
    );
  }

  // Handlers for add/edit/delete category
  const handleAddCategory = async (cat: any) => {
    setCatError('');
    try {
      const { error } = await supabase.from('menu_categories').insert([{
        ...cat,
        sort_order: categories.length
      }]);
      if (error) throw error;
      setShowCatModal(false);
      fetchData();
    } catch (err: any) {
      setCatError(err.message || 'Something went wrong');
    }
  };
  const handleEditCategory = async (cat: any) => {
    setCatError('');
    try {
      const { error } = await supabase.from('menu_categories').update({
        name: cat.name,
        description: cat.description
      }).eq('id', editCat.id);
      if (error) throw error;
      setEditCat(null);
      setShowCatModal(false);
      fetchData();
    } catch (err: any) {
      setCatError(err.message || 'Something went wrong');
    }
  };
  const handleDeleteCategory = async (id: number) => {
    if (!confirm("Delete this category?")) return;
    const { error } = await supabase.from('menu_categories').delete().eq('id', id);
    if (error) alert(error.message);
    fetchData();
  };

  // Handlers for add/edit/delete items
  const handleAddItem = async (item: any) => {
    setItemError('');
    try {
      const catItems = items.filter(i => i.category_id === item.category_id);
      const { error } = await supabase.from('menu_items').insert([{
        ...item,
        sort_order: catItems.length
      }]);
      if (error) throw error;
      setShowItemModal(false);
      fetchData();
    } catch (err: any) {
      setItemError(err.message || 'Something went wrong');
    }
  };
  const handleEditItem = async (item: any) => {
    setItemError('');
    try {
      const { error } = await supabase.from('menu_items').update({
        name: item.name,
        description: item.description,
        price: item.price,
        category_id: item.category_id,
        is_18_plus: item.is_18_plus,
        vegan: item.vegan,
        vegetarian: item.vegetarian,
        out_of_stock: item.out_of_stock
      }).eq('id', editItem.id);
      if (error) throw error;
      setEditItem(null);
      setShowItemModal(false);
      fetchData();
    } catch (err: any) {
      setItemError(err.message || 'Something went wrong');
    }
  };
  const handleDeleteItem = async (id: number) => {
    if (!confirm("Delete this item?")) return;
    const { error } = await supabase.from('menu_items').delete().eq('id', id);
    if (error) alert(error.message);
    fetchData();
  };

  // Drag and drop reorder handlers
  const handleDragEnd = async (result: any) => {
    if (!result.destination) return;

    // Reorder categories
    if (result.type === 'category') {
      const reordered = Array.from(categories);
      const [removed] = reordered.splice(result.source.index, 1);
      reordered.splice(result.destination.index, 0, removed);

      setCategories(reordered);
      // update sort_order in DB
      for (let i = 0; i < reordered.length; i++) {
        await supabase.from('menu_categories').update({ sort_order: i }).eq('id', reordered[i].id);
      }
      fetchData();
      return;
    }

    // Reorder items within the same category
    const catId = parseInt(result.source.droppableId.split('-')[1]);
    const filteredItems = items.filter(i => i.category_id === catId);
    const reorderedItems = Array.from(filteredItems);
    const [removed] = reorderedItems.splice(result.source.index, 1);
    reorderedItems.splice(result.destination.index, 0, removed);

    for (let i = 0; i < reorderedItems.length; i++) {
      await supabase.from('menu_items').update({ sort_order: i }).eq('id', reorderedItems[i].id);
    }
    fetchData();
  };

  if (!session) return <p>Loading session...</p>;
  if (loading) return <p>Loading...</p>;

  return (
    <div style={{ padding: '2rem' }}>
      <h1>Menu Builder</h1>
<<<<<<< HEAD
      <button onClick={() => { setEditCat(null); setShowCatModal(true); setCatError(''); }}>Add Category</button>
      <DragDropContext onDragEnd={handleDragEnd}>
        <Droppable droppableId="categories" type="category">
          {(provided) => (
            <div {...provided.droppableProps} ref={provided.innerRef}>
              {categories.map((cat, catIdx) => (
                <Draggable key={cat.id} draggableId={'cat-' + cat.id} index={catIdx}>
                  {(provided) => (
                    <div
                      ref={provided.innerRef}
                      {...provided.draggableProps}
                      style={{
                        border: '1px solid #ccc', margin: '1rem 0', padding: '1rem', ...provided.draggableProps.style
                      }}
                    >
                      <div style={{ display: 'flex', alignItems: 'center' }}>
                        <span {...provided.dragHandleProps} style={{ marginRight: 8, cursor: 'grab' }}>☰</span>
                        <h2 style={{ flex: 1 }}>{cat.name}</h2>
                        <button onClick={() => { setEditCat(cat); setShowCatModal(true); setCatError(''); }}>Edit</button>
                        <button onClick={() => handleDeleteCategory(cat.id)}>Delete</button>
                        <button onClick={() => { setEditItem(null); setSelectedCat(cat.id); setShowItemModal(true); setItemError(''); }} style={{ marginLeft: 8 }}>Add Item</button>
                      </div>
                      <p>{cat.description}</p>
                      {/* List items in category */}
                      <Droppable droppableId={`cat-${cat.id}`} type="item">
                        {(itemProvided) => (
                          <ul ref={itemProvided.innerRef} {...itemProvided.droppableProps}>
                            {items.filter(i => i.category_id === cat.id).sort((a, b) => a.sort_order - b.sort_order).map((item, itemIdx) => (
                              <Draggable key={item.id} draggableId={'item-' + item.id} index={itemIdx}>
                                {(dragProvided) => (
                                  <li
                                    ref={dragProvided.innerRef}
                                    {...dragProvided.draggableProps}
                                    style={{
                                      border: '1px solid #eee', margin: '0.5rem 0', padding: '0.5rem', display: 'flex', alignItems: 'center', ...dragProvided.draggableProps.style
                                    }}
                                  >
                                    <span {...dragProvided.dragHandleProps} style={{ marginRight: 8, cursor: 'grab' }}>≡</span>
                                    <div style={{ flex: 1 }}>
                                      <strong>{item.name}</strong> – ${item.price?.toFixed(2)}
                                      {item.out_of_stock && <span style={{ color: 'red', marginLeft: 8 }}>(Out of Stock)</span>}
                                      <br />
                                      <small>{item.description}</small>
                                      <br />
                                      {item.is_18_plus && <span style={{ color: 'orange', marginRight: 8 }}>18+</span>}
                                      {item.vegan && <span style={{ color: 'green', marginRight: 8 }}>Vegan</span>}
                                      {item.vegetarian && <span style={{ color: 'limegreen', marginRight: 8 }}>Vegetarian</span>}
                                    </div>
                                    <button onClick={() => { setEditItem(item); setShowItemModal(true); setItemError(''); }}>Edit</button>
                                    <button onClick={() => handleDeleteItem(item.id)}>Delete</button>
                                  </li>
                                )}
                              </Draggable>
                            ))}
                            {itemProvided.placeholder}
                          </ul>
                        )}
                      </Droppable>
                    </div>
                  )}
                </Draggable>
              ))}
              {provided.placeholder}
            </div>
          )}
        </Droppable>
      </DragDropContext>
      {/* Modals */}
      <CategoryModal
        open={showCatModal}
        onClose={() => { setShowCatModal(false); setEditCat(null); setCatError(''); }}
        onSubmit={editCat ? handleEditCategory : handleAddCategory}
        initial={editCat}
        error={catError}
      />
      <AddItemModal
        open={showItemModal}
        onClose={() => { setShowItemModal(false); setEditItem(null); setSelectedCat(null); setItemError(''); }}
        onSubmit={editItem ? handleEditItem : handleAddItem}
        initial={editItem || (selectedCat ? { category_id: selectedCat } : undefined)}
        categories={categories}
        error={itemError}
      />
=======
      <p>Manage categories and items here.</p>
      <p style={{ color: '#666', fontSize: '0.9rem' }}>Drag categories and items to reorder.</p>
      <button
        onClick={() => {
          setEditCategory(null);
          setShowAddCatModal(true);
        }}
        style={{ margin: '1rem 0' }}
      >
        Add New Category
      </button>

      {loading ? (
        <p>Loading...</p>
      ) : (
        <DndContext sensors={sensors} collisionDetection={closestCenter} onDragEnd={handleCategoryDragEnd}>
          <SortableContext items={categories.map((c) => c.id)} strategy={verticalListSortingStrategy}>
            {categories.map((cat) => (
              <SortableWrapper key={cat.id} id={cat.id}>
                <div style={{ marginBottom: '2rem' }}>
                  <div style={{ display: 'flex', alignItems: 'center', gap: '0.5rem' }}>
                    <span style={{ userSelect: 'none', cursor: 'grab' }}>☰</span>
                    <h2 style={{ margin: 0 }}>{cat.name}</h2>
                  </div>
                  <p>{cat.description}</p>
                  <button
                    onClick={() => {
                      setEditCategory(cat);
                      setShowAddCatModal(true);
                    }}
                    onPointerDown={(e) => e.stopPropagation()}
                    style={{ marginBottom: '0.5rem', cursor: 'pointer' }}
                  >
                    Edit Category
                  </button>
                  <button
                    onClick={() => {
                      setDefaultCategoryId(cat.id);
                      setEditItem(null);
                      setShowAddModal(true);
                    }}
                    onPointerDown={(e) => e.stopPropagation()}
                    style={{ marginBottom: '1rem', cursor: 'pointer' }}
                  >
                    Add New Item
                  </button>
                  <div style={{ fontSize: '0.8rem', color: '#666', marginBottom: '0.5rem' }}>
                    Drag items to reorder
                  </div>

                  <DndContext
                    sensors={sensors}
                    collisionDetection={closestCenter}
                    onDragEnd={handleItemDragEnd(cat.id)}
                  >
                    <SortableContext
                      items={items.filter((i) => i.category_id === cat.id).map((i) => i.id)}
                      strategy={verticalListSortingStrategy}
                    >
                      <ul style={{ listStyle: 'none', padding: 0 }}>
                        {items
                          .filter((item) => item.category_id === cat.id)
                          .map((item) => (
                            <SortableWrapper key={item.id} id={item.id}>
                              <li
                                /* Clicking an existing item opens the modal pre-filled for editing */
                                onClick={() => {
                                  setEditItem(item);
                                  setDefaultCategoryId(null);
                                  setShowAddModal(true);
                                }}
                                style={{ cursor: 'grab', padding: '0.25rem 0' }}
                              >
                                <strong>{item.name}</strong> – ${item.price.toFixed(2)}<br />
                                <small>{item.description}</small>
                              </li>
                            </SortableWrapper>
                          ))}
                      </ul>
                    </SortableContext>
                  </DndContext>
                </div>
              </SortableWrapper>
            ))}
          </SortableContext>
        </DndContext>
      )}
      <div style={{ borderTop: '1px solid #ccc', marginTop: '2rem', paddingTop: '1rem' }}>
        <h2>Live Preview</h2>
        {categories.map((cat) => (
          <div key={cat.id} style={{ marginBottom: '1rem' }}>
            <h3>{cat.name}</h3>
            <ul style={{ paddingLeft: '1rem' }}>
              {items
                .filter((i) => i.category_id === cat.id)
                .map((i) => (
                  <li key={i.id} style={{ marginBottom: '0.25rem' }}>
                    {i.name} – ${i.price.toFixed(2)}
                  </li>
                ))}
            </ul>
          </div>
        ))}
      </div>
      {showAddModal && (
        <AddItemModal
          categories={categories}
          defaultCategoryId={defaultCategoryId || undefined}
          item={editItem || undefined}
          onClose={() => {
            setShowAddModal(false);
            setEditItem(null);
          }}
          onCreated={fetchData}
        />
      )}
      {showAddCatModal && (
        <AddCategoryModal
          category={editCategory || undefined}
          sortOrder={categories.length}
          onClose={() => {
            setShowAddCatModal(false);
            setEditCategory(null);
          }}
          onCreated={fetchData}
        />
      )}
>>>>>>> ed9f7593
    </div>
  );
}<|MERGE_RESOLUTION|>--- conflicted
+++ resolved
@@ -16,12 +16,6 @@
 import { CSS } from '@dnd-kit/utilities';
 import { useRouter } from 'next/router';
 import { supabase } from '../../utils/supabaseClient';
-<<<<<<< HEAD
-import { DragDropContext, Droppable, Draggable } from '@hello-pangea/dnd';
-
-export default function MenuBuilder() {
-  // Session and data state
-=======
 import AddItemModal from '../../components/AddItemModal';
 import AddCategoryModal from '../../components/AddCategoryModal';
 
@@ -45,29 +39,15 @@
 export default function MenuBuilder() {
   // Setup sensors for drag and drop interactions
   const sensors = useSensors(useSensor(PointerSensor));
->>>>>>> ed9f7593
   const [session, setSession] = useState(null);
   const [categories, setCategories] = useState<any[]>([]);
   const [items, setItems] = useState<any[]>([]);
   const [loading, setLoading] = useState(true);
-<<<<<<< HEAD
-
-  // Modal state
-  const [showCatModal, setShowCatModal] = useState(false);
-  const [editCat, setEditCat] = useState<any>(null);
-  const [catError, setCatError] = useState('');
-  const [showItemModal, setShowItemModal] = useState(false);
-  const [editItem, setEditItem] = useState<any>(null);
-  const [selectedCat, setSelectedCat] = useState<number | null>(null);
-  const [itemError, setItemError] = useState('');
-
-=======
   const [showAddModal, setShowAddModal] = useState(false);
   const [showAddCatModal, setShowAddCatModal] = useState(false);
   const [editItem, setEditItem] = useState<any | null>(null);
   const [editCategory, setEditCategory] = useState<any | null>(null);
   const [defaultCategoryId, setDefaultCategoryId] = useState<number | null>(null);
->>>>>>> ed9f7593
   const router = useRouter();
 
   // Persist new ordering for categories
@@ -116,319 +96,38 @@
         fetchData();
       }
     };
+
     getSession();
-    // eslint-disable-next-line
   }, []);
 
   const fetchData = async () => {
     setLoading(true);
-    const { data: categoriesData } = await supabase
+
+    const { data: categoriesData, error: catError } = await supabase
       .from('menu_categories')
       .select('*')
       .order('sort_order', { ascending: true });
-    const { data: itemsData } = await supabase
+
+    const { data: itemsData, error: itemsError } = await supabase
       .from('menu_items')
       .select('*')
       .order('sort_order', { ascending: true });
-<<<<<<< HEAD
-    setCategories(categoriesData || []);
-    setItems(itemsData || []);
+
+    if (catError || itemsError) {
+      console.error('Error fetching data:', catError || itemsError);
+    } else {
+      setCategories(categoriesData);
+      setItems(itemsData);
+    }
+
     setLoading(false);
   };
 
-  // --- Category Modal Logic ---
-  function CategoryModal({ open, onClose, onSubmit, initial, error }) {
-    const [name, setName] = useState(initial?.name || '');
-    const [description, setDescription] = useState(initial?.description || '');
-=======
->>>>>>> ed9f7593
-
-    useEffect(() => {
-      setName(initial?.name || '');
-      setDescription(initial?.description || '');
-    }, [initial, open]);
-
-    if (!open) return null;
-    return (
-      <div className="modal">
-        <h3>{initial ? 'Edit' : 'Add'} Category</h3>
-        <input placeholder="Name" value={name} onChange={e => setName(e.target.value)} />
-        <input placeholder="Description" value={description} onChange={e => setDescription(e.target.value)} />
-        {error && <div style={{ color: 'red', marginBottom: '0.5rem' }}>{error}</div>}
-        <div style={{ marginTop: '1rem' }}>
-          <button onClick={() => onSubmit({ name, description })}>{initial ? 'Save' : 'Create'}</button>
-          <button onClick={onClose} style={{ marginLeft: 8 }}>Cancel</button>
-        </div>
-        <style jsx>{`
-          .modal { background: #fff; border: 1px solid #ccc; padding: 1rem; position: fixed; top: 20%; left: 50%; transform: translate(-50%, 0); z-index: 999; }
-        `}</style>
-      </div>
-    );
-  }
-
-  // --- Item Modal Logic ---
-  function AddItemModal({ open, onClose, onSubmit, initial, categories, error }) {
-    const [name, setName] = useState(initial?.name || '');
-    const [description, setDescription] = useState(initial?.description || '');
-    const [price, setPrice] = useState(initial?.price || '');
-    const [categoryId, setCategoryId] = useState(initial?.category_id || categories[0]?.id);
-    const [is18, setIs18] = useState(initial?.is_18_plus || false);
-    const [vegan, setVegan] = useState(initial?.vegan || false);
-    const [vegetarian, setVegetarian] = useState(initial?.vegetarian || false);
-    const [outOfStock, setOutOfStock] = useState(initial?.out_of_stock || false);
-
-    useEffect(() => {
-      setName(initial?.name || '');
-      setDescription(initial?.description || '');
-      setPrice(initial?.price || '');
-      setCategoryId(initial?.category_id || categories[0]?.id);
-      setIs18(initial?.is_18_plus || false);
-      setVegan(initial?.vegan || false);
-      setVegetarian(initial?.vegetarian || false);
-      setOutOfStock(initial?.out_of_stock || false);
-    }, [initial, categories, open]);
-
-    if (!open) return null;
-    return (
-      <div className="modal">
-        <h3>{initial ? 'Edit' : 'Add'} Item</h3>
-        <input placeholder="Name" value={name} onChange={e => setName(e.target.value)} />
-        <input placeholder="Description" value={description} onChange={e => setDescription(e.target.value)} />
-        <input type="number" step="0.01" placeholder="Price" value={price} onChange={e => setPrice(e.target.value)} />
-        <select value={categoryId} onChange={e => setCategoryId(e.target.value)}>
-          {categories.map(c => <option key={c.id} value={c.id}>{c.name}</option>)}
-        </select>
-        <label><input type="checkbox" checked={is18} onChange={e => setIs18(e.target.checked)} /> 18+</label>
-        <label><input type="checkbox" checked={vegan} onChange={e => setVegan(e.target.checked)} /> Vegan</label>
-        <label><input type="checkbox" checked={vegetarian} onChange={e => setVegetarian(e.target.checked)} /> Vegetarian</label>
-        <label><input type="checkbox" checked={outOfStock} onChange={e => setOutOfStock(e.target.checked)} /> Out of Stock</label>
-        {error && <div style={{ color: 'red', marginTop: '0.5rem' }}>{error}</div>}
-        <div style={{ marginTop: '1rem' }}>
-          <button onClick={() =>
-            onSubmit({
-              name,
-              description,
-              price: parseFloat(price),
-              category_id: Number(categoryId),
-              is_18_plus: is18,
-              vegan,
-              vegetarian,
-              out_of_stock: outOfStock,
-            })
-          }>{initial ? 'Save' : 'Create'}</button>
-          <button onClick={onClose} style={{ marginLeft: 8 }}>Cancel</button>
-        </div>
-        <style jsx>{`
-          .modal { background: #fff; border: 1px solid #ccc; padding: 1rem; position: fixed; top: 20%; left: 50%; transform: translate(-50%, 0); z-index: 999; }
-        `}</style>
-      </div>
-    );
-  }
-
-  // Handlers for add/edit/delete category
-  const handleAddCategory = async (cat: any) => {
-    setCatError('');
-    try {
-      const { error } = await supabase.from('menu_categories').insert([{
-        ...cat,
-        sort_order: categories.length
-      }]);
-      if (error) throw error;
-      setShowCatModal(false);
-      fetchData();
-    } catch (err: any) {
-      setCatError(err.message || 'Something went wrong');
-    }
-  };
-  const handleEditCategory = async (cat: any) => {
-    setCatError('');
-    try {
-      const { error } = await supabase.from('menu_categories').update({
-        name: cat.name,
-        description: cat.description
-      }).eq('id', editCat.id);
-      if (error) throw error;
-      setEditCat(null);
-      setShowCatModal(false);
-      fetchData();
-    } catch (err: any) {
-      setCatError(err.message || 'Something went wrong');
-    }
-  };
-  const handleDeleteCategory = async (id: number) => {
-    if (!confirm("Delete this category?")) return;
-    const { error } = await supabase.from('menu_categories').delete().eq('id', id);
-    if (error) alert(error.message);
-    fetchData();
-  };
-
-  // Handlers for add/edit/delete items
-  const handleAddItem = async (item: any) => {
-    setItemError('');
-    try {
-      const catItems = items.filter(i => i.category_id === item.category_id);
-      const { error } = await supabase.from('menu_items').insert([{
-        ...item,
-        sort_order: catItems.length
-      }]);
-      if (error) throw error;
-      setShowItemModal(false);
-      fetchData();
-    } catch (err: any) {
-      setItemError(err.message || 'Something went wrong');
-    }
-  };
-  const handleEditItem = async (item: any) => {
-    setItemError('');
-    try {
-      const { error } = await supabase.from('menu_items').update({
-        name: item.name,
-        description: item.description,
-        price: item.price,
-        category_id: item.category_id,
-        is_18_plus: item.is_18_plus,
-        vegan: item.vegan,
-        vegetarian: item.vegetarian,
-        out_of_stock: item.out_of_stock
-      }).eq('id', editItem.id);
-      if (error) throw error;
-      setEditItem(null);
-      setShowItemModal(false);
-      fetchData();
-    } catch (err: any) {
-      setItemError(err.message || 'Something went wrong');
-    }
-  };
-  const handleDeleteItem = async (id: number) => {
-    if (!confirm("Delete this item?")) return;
-    const { error } = await supabase.from('menu_items').delete().eq('id', id);
-    if (error) alert(error.message);
-    fetchData();
-  };
-
-  // Drag and drop reorder handlers
-  const handleDragEnd = async (result: any) => {
-    if (!result.destination) return;
-
-    // Reorder categories
-    if (result.type === 'category') {
-      const reordered = Array.from(categories);
-      const [removed] = reordered.splice(result.source.index, 1);
-      reordered.splice(result.destination.index, 0, removed);
-
-      setCategories(reordered);
-      // update sort_order in DB
-      for (let i = 0; i < reordered.length; i++) {
-        await supabase.from('menu_categories').update({ sort_order: i }).eq('id', reordered[i].id);
-      }
-      fetchData();
-      return;
-    }
-
-    // Reorder items within the same category
-    const catId = parseInt(result.source.droppableId.split('-')[1]);
-    const filteredItems = items.filter(i => i.category_id === catId);
-    const reorderedItems = Array.from(filteredItems);
-    const [removed] = reorderedItems.splice(result.source.index, 1);
-    reorderedItems.splice(result.destination.index, 0, removed);
-
-    for (let i = 0; i < reorderedItems.length; i++) {
-      await supabase.from('menu_items').update({ sort_order: i }).eq('id', reorderedItems[i].id);
-    }
-    fetchData();
-  };
-
   if (!session) return <p>Loading session...</p>;
-  if (loading) return <p>Loading...</p>;
 
   return (
     <div style={{ padding: '2rem' }}>
       <h1>Menu Builder</h1>
-<<<<<<< HEAD
-      <button onClick={() => { setEditCat(null); setShowCatModal(true); setCatError(''); }}>Add Category</button>
-      <DragDropContext onDragEnd={handleDragEnd}>
-        <Droppable droppableId="categories" type="category">
-          {(provided) => (
-            <div {...provided.droppableProps} ref={provided.innerRef}>
-              {categories.map((cat, catIdx) => (
-                <Draggable key={cat.id} draggableId={'cat-' + cat.id} index={catIdx}>
-                  {(provided) => (
-                    <div
-                      ref={provided.innerRef}
-                      {...provided.draggableProps}
-                      style={{
-                        border: '1px solid #ccc', margin: '1rem 0', padding: '1rem', ...provided.draggableProps.style
-                      }}
-                    >
-                      <div style={{ display: 'flex', alignItems: 'center' }}>
-                        <span {...provided.dragHandleProps} style={{ marginRight: 8, cursor: 'grab' }}>☰</span>
-                        <h2 style={{ flex: 1 }}>{cat.name}</h2>
-                        <button onClick={() => { setEditCat(cat); setShowCatModal(true); setCatError(''); }}>Edit</button>
-                        <button onClick={() => handleDeleteCategory(cat.id)}>Delete</button>
-                        <button onClick={() => { setEditItem(null); setSelectedCat(cat.id); setShowItemModal(true); setItemError(''); }} style={{ marginLeft: 8 }}>Add Item</button>
-                      </div>
-                      <p>{cat.description}</p>
-                      {/* List items in category */}
-                      <Droppable droppableId={`cat-${cat.id}`} type="item">
-                        {(itemProvided) => (
-                          <ul ref={itemProvided.innerRef} {...itemProvided.droppableProps}>
-                            {items.filter(i => i.category_id === cat.id).sort((a, b) => a.sort_order - b.sort_order).map((item, itemIdx) => (
-                              <Draggable key={item.id} draggableId={'item-' + item.id} index={itemIdx}>
-                                {(dragProvided) => (
-                                  <li
-                                    ref={dragProvided.innerRef}
-                                    {...dragProvided.draggableProps}
-                                    style={{
-                                      border: '1px solid #eee', margin: '0.5rem 0', padding: '0.5rem', display: 'flex', alignItems: 'center', ...dragProvided.draggableProps.style
-                                    }}
-                                  >
-                                    <span {...dragProvided.dragHandleProps} style={{ marginRight: 8, cursor: 'grab' }}>≡</span>
-                                    <div style={{ flex: 1 }}>
-                                      <strong>{item.name}</strong> – ${item.price?.toFixed(2)}
-                                      {item.out_of_stock && <span style={{ color: 'red', marginLeft: 8 }}>(Out of Stock)</span>}
-                                      <br />
-                                      <small>{item.description}</small>
-                                      <br />
-                                      {item.is_18_plus && <span style={{ color: 'orange', marginRight: 8 }}>18+</span>}
-                                      {item.vegan && <span style={{ color: 'green', marginRight: 8 }}>Vegan</span>}
-                                      {item.vegetarian && <span style={{ color: 'limegreen', marginRight: 8 }}>Vegetarian</span>}
-                                    </div>
-                                    <button onClick={() => { setEditItem(item); setShowItemModal(true); setItemError(''); }}>Edit</button>
-                                    <button onClick={() => handleDeleteItem(item.id)}>Delete</button>
-                                  </li>
-                                )}
-                              </Draggable>
-                            ))}
-                            {itemProvided.placeholder}
-                          </ul>
-                        )}
-                      </Droppable>
-                    </div>
-                  )}
-                </Draggable>
-              ))}
-              {provided.placeholder}
-            </div>
-          )}
-        </Droppable>
-      </DragDropContext>
-      {/* Modals */}
-      <CategoryModal
-        open={showCatModal}
-        onClose={() => { setShowCatModal(false); setEditCat(null); setCatError(''); }}
-        onSubmit={editCat ? handleEditCategory : handleAddCategory}
-        initial={editCat}
-        error={catError}
-      />
-      <AddItemModal
-        open={showItemModal}
-        onClose={() => { setShowItemModal(false); setEditItem(null); setSelectedCat(null); setItemError(''); }}
-        onSubmit={editItem ? handleEditItem : handleAddItem}
-        initial={editItem || (selectedCat ? { category_id: selectedCat } : undefined)}
-        categories={categories}
-        error={itemError}
-      />
-=======
       <p>Manage categories and items here.</p>
       <p style={{ color: '#666', fontSize: '0.9rem' }}>Drag categories and items to reorder.</p>
       <button
@@ -556,7 +255,6 @@
           onCreated={fetchData}
         />
       )}
->>>>>>> ed9f7593
     </div>
   );
 }