--- conflicted
+++ resolved
@@ -230,10 +230,6 @@
     setItems((prev) => prev.filter((i) => i.id !== id));
   };
 
-<<<<<<< HEAD
-
-=======
->>>>>>> d1b20894
   // Duplicate live menu into the draft state
   const duplicateLiveMenu = () => {
     const doIt = () => {
@@ -745,29 +741,18 @@
         item={draftItem || undefined}
         categoriesProp={buildCategories}
         onSaveData={async (data, cats, addons) => {
-<<<<<<< HEAD
-          const base = { ...data, category_id: cats[0] ?? null, addons };
-          if (draftItem) {
-            setBuildItems((prev) =>
-              prev.map((p) => (p.id === draftItem.id ? { ...p, ...base } : p))
-            );
-          } else {
-            const id = Date.now() + Math.random();
-            setBuildItems((prev) => [...prev, { ...base, id }]);
-=======
-          if (draftItem) {
-            setBuildItems((prev) =>
-              prev.map((p) =>
-                p.id === draftItem.id ? { ...p, ...data, categories: cats, addons } : p
-              )
-            );
-          } else {
-            const id = Date.now() + Math.random();
-            setBuildItems((prev) => [
-              ...prev,
-              { ...data, id, categories: cats, addons },
-            ]);
->>>>>>> d1b20894
+onSaveData={async (data, cats, addons) => {
+  const base = { ...data, category_id: cats[0] ?? null, addons };
+  if (draftItem) {
+    setBuildItems((prev) =>
+      prev.map((p) => (p.id === draftItem.id ? { ...p, ...base } : p))
+    );
+  } else {
+    const id = Date.now() + Math.random();
+    setBuildItems((prev) => [...prev, { ...base, id }]);
+  }
+}}
+
           }
         }}
         onDeleteData={(id) => {
