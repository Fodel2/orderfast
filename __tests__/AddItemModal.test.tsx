import { render, screen } from '@testing-library/react'
import AddItemModal from '../components/AddItemModal'

<<<<<<< HEAD
// Mock supabase client to avoid ESM import issues during tests
jest.mock('../utils/supabaseClient', () => ({
  supabase: {
    from: jest.fn(() => ({
      select: jest.fn(),
      update: jest.fn(),
      insert: jest.fn(),
      delete: jest.fn(),
      eq: jest.fn(),
      single: jest.fn(),
    })),
    storage: {
      from: jest.fn(() => ({
        upload: jest.fn(),
        getPublicUrl: jest.fn(() => ({ publicUrl: '' })),
      })),
    },
  },
}))
=======
process.env.NEXT_PUBLIC_SUPABASE_URL = 'http://localhost'
process.env.NEXT_PUBLIC_SUPABASE_ANON_KEY = 'key'

jest.mock('../utils/supabaseClient', () => {
  const chain = {
    select: jest.fn(() => chain),
    eq: jest.fn(() => chain),
    order: jest.fn(async () => ({ data: [], error: null })),
    insert: jest.fn(() => chain),
    update: jest.fn(() => chain),
    delete: jest.fn(() => chain),
    single: jest.fn(async () => ({ data: {}, error: null })),
  };
  return { supabase: { from: jest.fn(() => chain) } };
});
>>>>>>> 87970867

describe('AddItemModal', () => {
  const categories = [
    { id: 1, name: 'Breakfast' },
    { id: 2, name: 'Lunch' },
  ]

  it('renders when showModal is true', () => {
    render(
<<<<<<< HEAD
      <AddItemModal
        showModal={true}
        onClose={() => {}}
        onCreated={() => {}}
        categories={categories}
      />
=======
      <AddItemModal showModal={true} onClose={() => {}} restaurantId={1} />
>>>>>>> 87970867
    )
    expect(screen.getByText('Edit Item')).toBeInTheDocument()
  })

  it('does not render when showModal is false', () => {
    const { container } = render(
<<<<<<< HEAD
      <AddItemModal
        showModal={false}
        onClose={() => {}}
        onCreated={() => {}}
        categories={categories}
      />
=======
      <AddItemModal showModal={false} onClose={() => {}} restaurantId={1} />
>>>>>>> 87970867
    )
    expect(container.firstChild).toBeNull()
  })
})<|MERGE_RESOLUTION|>--- conflicted
+++ resolved
@@ -1,30 +1,11 @@
 import { render, screen } from '@testing-library/react'
 import AddItemModal from '../components/AddItemModal'
 
-<<<<<<< HEAD
-// Mock supabase client to avoid ESM import issues during tests
-jest.mock('../utils/supabaseClient', () => ({
-  supabase: {
-    from: jest.fn(() => ({
-      select: jest.fn(),
-      update: jest.fn(),
-      insert: jest.fn(),
-      delete: jest.fn(),
-      eq: jest.fn(),
-      single: jest.fn(),
-    })),
-    storage: {
-      from: jest.fn(() => ({
-        upload: jest.fn(),
-        getPublicUrl: jest.fn(() => ({ publicUrl: '' })),
-      })),
-    },
-  },
-}))
-=======
+// Set up mock env vars
 process.env.NEXT_PUBLIC_SUPABASE_URL = 'http://localhost'
 process.env.NEXT_PUBLIC_SUPABASE_ANON_KEY = 'key'
 
+// Mock supabase client to avoid ESM import issues during tests
 jest.mock('../utils/supabaseClient', () => {
   const chain = {
     select: jest.fn(() => chain),
@@ -37,42 +18,18 @@
   };
   return { supabase: { from: jest.fn(() => chain) } };
 });
->>>>>>> 87970867
 
 describe('AddItemModal', () => {
-  const categories = [
-    { id: 1, name: 'Breakfast' },
-    { id: 2, name: 'Lunch' },
-  ]
-
   it('renders when showModal is true', () => {
     render(
-<<<<<<< HEAD
-      <AddItemModal
-        showModal={true}
-        onClose={() => {}}
-        onCreated={() => {}}
-        categories={categories}
-      />
-=======
       <AddItemModal showModal={true} onClose={() => {}} restaurantId={1} />
->>>>>>> 87970867
     )
     expect(screen.getByText('Edit Item')).toBeInTheDocument()
   })
 
   it('does not render when showModal is false', () => {
     const { container } = render(
-<<<<<<< HEAD
-      <AddItemModal
-        showModal={false}
-        onClose={() => {}}
-        onCreated={() => {}}
-        categories={categories}
-      />
-=======
       <AddItemModal showModal={false} onClose={() => {}} restaurantId={1} />
->>>>>>> 87970867
     )
     expect(container.firstChild).toBeNull()
   })
