import { useEffect, useRef, useState } from 'react';
import Cropper, { Area } from 'react-easy-crop';
import { CloudArrowUpIcon, XMarkIcon } from '@heroicons/react/24/outline';
import { Trash2 } from 'lucide-react';
import { supabase } from '../utils/supabaseClient';
import CategoryMultiSelect from './CategoryMultiSelect';
import AddonMultiSelect from './AddonMultiSelect';

interface AddItemModalProps {
  showModal: boolean;
  onClose: () => void;
  /** restaurant this item belongs to */
  restaurantId: number;
  /** default category when creating */
  defaultCategoryId?: number;
  /** item to edit */
  item?: any;
  /** callback after save */
  onSaved?: () => void;
  /**
   * Optional categories to display. If not provided,
   * the component will fetch categories from Supabase.
   */
  categoriesProp?: any[];
  /**
   * Optional custom save handler for draft mode. When provided,
   * the modal will call this instead of saving directly to Supabase.
   */
  onSaveData?: (data: any, categories: number[], addons: number[]) => Promise<void>;
<<<<<<< HEAD
  /** optional delete handler for draft mode */
  onDeleteData?: (id: number) => Promise<void> | void;
  /** callback when item deleted in live mode */
  onDeleted?: () => void;
=======
>>>>>>> d1b20894
}

export default function AddItemModal({
  showModal,
  onClose,
  restaurantId,
  defaultCategoryId,
  item,
  onSaved,
  categoriesProp,
  onSaveData,
  onDeleteData,
  onDeleted,
}: AddItemModalProps) {
  const [name, setName] = useState('');
  const [description, setDescription] = useState('');
  const [price, setPrice] = useState('');
  const [isVegan, setIsVegan] = useState(false);
  const [isVegetarian, setIsVegetarian] = useState(false);
  const [is18Plus, setIs18Plus] = useState(false);
  const [categories, setCategories] = useState<any[]>([]);
  const [selectedCategories, setSelectedCategories] = useState<number[]>([]);
<<<<<<< HEAD
=======
  // addon group selection state
>>>>>>> d1b20894
  const [addonGroups, setAddonGroups] = useState<any[]>([]);
  const [selectedAddons, setSelectedAddons] = useState<number[]>([]);
  const [imageUrl, setImageUrl] = useState<string | null>(null);
  const fileRef = useRef<HTMLInputElement | null>(null);
  const overlayRef = useRef<HTMLDivElement | null>(null);
  const [tempImage, setTempImage] = useState<string | null>(null);
  const [cropping, setCropping] = useState(false);
  const [crop, setCrop] = useState({ x: 0, y: 0 });
  const [zoom, setZoom] = useState(1);
  const croppedAreaPixels = useRef<Area | null>(null);

  const createImage = (url: string): Promise<HTMLImageElement> => {
    return new Promise((resolve, reject) => {
      const image = new Image();
      image.addEventListener('load', () => resolve(image));
      image.addEventListener('error', (err) => reject(err));
      image.setAttribute('crossOrigin', 'anonymous');
      image.src = url;
    });
  };

  const getCroppedImg = async (imageSrc: string, pixelCrop: Area) => {
    const image = await createImage(imageSrc);
    const canvas = document.createElement('canvas');
    canvas.width = pixelCrop.width;
    canvas.height = pixelCrop.height;
    const ctx = canvas.getContext('2d');
    if (ctx) {
      ctx.drawImage(
        image,
        pixelCrop.x,
        pixelCrop.y,
        pixelCrop.width,
        pixelCrop.height,
        0,
        0,
        pixelCrop.width,
        pixelCrop.height
      );
    }
    return canvas.toDataURL('image/jpeg');
  };

  useEffect(() => {
    if (showModal) {
      const original = document.body.style.overflow;
      document.body.style.overflow = 'hidden';
      return () => {
        document.body.style.overflow = original;
      };
    }
  }, [showModal]);

  // Load categories and prefill fields when the modal is opened
  useEffect(() => {
    if (!showModal) return;

    const load = async () => {
      if (categoriesProp) {
        // Use provided categories in draft mode
        setCategories(categoriesProp);
      } else {
        const { data: catData } = await supabase
          .from('menu_categories')
          .select('*')
          .eq('restaurant_id', restaurantId)
          .order('sort_order', { ascending: true });
        setCategories(catData || []);
      }

<<<<<<< HEAD
=======
      // fetch addon groups for the multi-select
>>>>>>> d1b20894
      const { data: addonData } = await supabase
        .from('addon_groups')
        .select('*')
        .eq('restaurant_id', restaurantId)
<<<<<<< HEAD
        .order('sort_order', { ascending: true });
=======
        .order('name', { ascending: true });
>>>>>>> d1b20894
      setAddonGroups(addonData || []);

      if (item) {
        setName(item.name || '');
        setDescription(item.description || '');
        setPrice(item.price ? String(item.price) : '');
        setIsVegan(!!item.is_vegan);
        setIsVegetarian(!!item.is_vegetarian);
        setIs18Plus(!!item.is_18_plus);
        setImageUrl(item.image_url || null);
        const { data: links } = await supabase
          .from('menu_item_categories')
          .select('category_id')
          .eq('item_id', item.id);
        if (links && links.length) {
          setSelectedCategories(links.map((l) => l.category_id));
        } else if (item.category_id) {
          setSelectedCategories([item.category_id]);
        } else {
          setSelectedCategories([]);
        }

        const { data: addonLinks } = await supabase
<<<<<<< HEAD
          .from('menu_item_addon_groups')
=======
          .from('item_addon_links')
>>>>>>> d1b20894
          .select('addon_group_id')
          .eq('item_id', item.id);
        if (addonLinks && addonLinks.length) {
          setSelectedAddons(addonLinks.map((l) => l.addon_group_id));
        } else {
          setSelectedAddons([]);
        }
      } else {
        setName('');
        setDescription('');
        setPrice('');
        setIsVegan(false);
        setIsVegetarian(false);
        setIs18Plus(false);
        setImageUrl(null);
        setSelectedCategories(
          defaultCategoryId ? [defaultCategoryId] : []
        );
        setSelectedAddons([]);
      }
    };

    load();
  }, [showModal, item, restaurantId, defaultCategoryId, categoriesProp]);

  const handleFileChange = (e: React.ChangeEvent<HTMLInputElement>) => {
    const file = e.target.files?.[0];
    if (file) {
      const url = URL.createObjectURL(file);
      setTempImage(url);
      setCropping(true);
    }
  };

  // update selected category ids from multi select component
  const handleCategoryChange = (ids: number[]) => {
    setSelectedCategories(ids);
  };

  const handleAddonChange = (ids: number[]) => {
    setSelectedAddons(ids);
  };

  const handleSubmit = async (e: React.FormEvent) => {
    e.preventDefault();
    const categoryId = selectedCategories[0] ?? null;
    const itemData = {
      restaurant_id: restaurantId,
      name,
      description,
      price: parseFloat(price) || 0,
      is_vegan: isVegan,
      is_vegetarian: isVegetarian,
      is_18_plus: is18Plus,
      image_url: imageUrl,
      category_id: categoryId,
    };

    // If a custom save handler is provided (draft mode), use it
    if (onSaveData) {
      await onSaveData(itemData, selectedCategories, selectedAddons);
      onSaved?.();
      onClose();
      return;
    }

    const { data, error } = await (item
      ? supabase
          .from('menu_items')
          .update(itemData)
          .eq('id', item.id)
          .select()
          .single()
      : supabase
          .from('menu_items')
          .insert([itemData])
          .select()
          .single());

    if (error) {
      alert('Failed to save item: ' + error.message);
      return;
    }

    if (data && data.id) {
      if (item) {
        await supabase.from('menu_item_categories').delete().eq('item_id', data.id);
<<<<<<< HEAD
        await supabase.from('menu_item_addon_groups').delete().eq('item_id', data.id);
=======
        await supabase.from('item_addon_links').delete().eq('item_id', data.id);
>>>>>>> d1b20894
      }
      if (selectedCategories.length) {
        const inserts = selectedCategories.map((cid) => ({
          item_id: data.id,
          category_id: cid,
        }));
        await supabase.from('menu_item_categories').insert(inserts);
      }
      if (selectedAddons.length) {
        const inserts = selectedAddons.map((aid) => ({
          item_id: data.id,
          addon_group_id: aid,
        }));
<<<<<<< HEAD
        await supabase.from('menu_item_addon_groups').insert(inserts);
=======
        await supabase.from('item_addon_links').insert(inserts);
>>>>>>> d1b20894
      }
    }

    onSaved?.();
    onClose();
  };

  const handleCropComplete = (_: Area, areaPixels: Area) => {
    croppedAreaPixels.current = areaPixels;
  };

  const handleConfirmCrop = async () => {
    if (tempImage && croppedAreaPixels.current) {
      const cropped = await getCroppedImg(tempImage, croppedAreaPixels.current);
      setImageUrl(cropped);
    }
    setCropping(false);
    setTempImage(null);
  };

  const handleRemoveImage = (e: React.MouseEvent) => {
    e.stopPropagation();
    setImageUrl(null);
    if (fileRef.current) {
      fileRef.current.value = '';
    }
  };

  const handleDelete = async () => {
    if (!item) return;
    if (!window.confirm('Delete this item?')) return;
    if (onDeleteData) {
      await onDeleteData(item.id);
      onDeleted?.();
      onClose();
      return;
    }
    await supabase.from('menu_items').delete().eq('id', item.id);
    await supabase.from('menu_item_categories').delete().eq('item_id', item.id);
    await supabase.from('menu_item_addon_groups').delete().eq('item_id', item.id);
    onDeleted?.();
    onClose();
  };

  if (!showModal) return null;
  return (
    <div
      ref={overlayRef}
      onClick={(e) => {
        if (e.target === overlayRef.current) {
          onClose();
        }
      }}
      className="fixed inset-0 bg-black bg-opacity-40 flex justify-center items-center p-4 overflow-x-hidden overflow-y-auto z-[1000] font-sans debug-modal"
    >
      <div
        onClick={(e) => e.stopPropagation()}
        className="bg-white rounded-xl shadow-lg p-6 sm:p-8 max-w-lg w-full relative max-h-[90vh] overflow-y-auto"
      >
        <button
          type="button"
          aria-label="Close"
          onClick={onClose}
          className="absolute right-2 top-2 text-gray-500 hover:text-gray-700"
        >
          <XMarkIcon className="w-5 h-5" />
        </button>
        <h2 className="text-2xl font-bold mb-6">
          {item ? 'Edit Item' : 'Add Item'}
        </h2>
        <form className="space-y-4" onSubmit={handleSubmit}>
<<<<<<< HEAD
          <div className="flex items-start space-x-4">
            <div
              className="relative w-32 h-32 border border-dashed border-gray-400 rounded flex items-center justify-center cursor-pointer overflow-hidden flex-shrink-0"
=======
          <div className="flex flex-col sm:flex-row sm:items-start sm:space-x-4">
            <div
              className="relative w-32 h-32 border-2 border-dashed border-teal-600 rounded-lg flex items-center justify-center cursor-pointer overflow-hidden mb-2 sm:mb-0"
>>>>>>> d1b20894
              onClick={() => fileRef.current?.click()}
            >
              {imageUrl ? (
                <>
<<<<<<< HEAD
                  <img
                    src={imageUrl}
                    alt="Preview"
                    className="object-cover w-full h-full"
                  />
=======
                  <img src={imageUrl} alt="Preview" className="object-cover w-full h-full" />
>>>>>>> d1b20894
                  <button
                    type="button"
                    onClick={handleRemoveImage}
                    className="absolute top-1 right-1 bg-white/80 rounded-full p-1 hover:bg-red-100"
                    aria-label="Remove image"
                  >
                    <Trash2 className="w-4 h-4 text-red-600" />
                  </button>
                </>
              ) : (
<<<<<<< HEAD
                <CloudArrowUpIcon className="w-8 h-8 text-gray-400" />
              )}
            </div>
            <div className="text-sm text-gray-500 leading-snug">
              <p>Square image works best.</p>
              <p>PNG or JPG at least 512x512.</p>
            </div>
            <input
              type="file"
              accept="image/*"
              ref={fileRef}
              onChange={handleFileChange}
              aria-label="Upload image"
              className="hidden"
            />
          </div>
          <label className="block text-sm font-semibold">
            Name
            <input
              type="text"
              aria-label="Item name"
              placeholder="e.g. The Ultimate Veggie Burger 🍔"
              value={name}
              onChange={(e) => setName(e.target.value)}
              className="mt-1 w-full border border-gray-300 rounded p-2"
            />
          </label>
          <label className="block text-sm font-semibold">
            Description
            <textarea
              aria-label="Item description"
              placeholder="e.g. A juicy plant-based patty with all the fixings"
              value={description}
              onChange={(e) => setDescription(e.target.value)}
              className="mt-1 w-full border border-gray-300 rounded p-2"
            />
          </label>
          <label className="block text-sm font-semibold">
            Price
            <input
              type="number"
              step="0.01"
              aria-label="Price"
              placeholder="e.g. 9.99"
              value={price}
              onChange={(e) => setPrice(e.target.value)}
              className="mt-1 w-full border border-gray-300 rounded p-2"
            />
          </label>
=======
                <CloudArrowUpIcon className="w-8 h-8 text-teal-500" />
              )}
              <input
                type="file"
                accept="image/*"
                ref={fileRef}
                onChange={handleFileChange}
                aria-label="Upload image"
                className="hidden"
              />
            </div>
            <div className="text-sm text-gray-500 sm:mt-0 mt-2">
              Preferred size 512x512px PNG/JPG. Click the image to upload or replace.
            </div>
          </div>
          <div className="border-t border-gray-200" />
          <input
            type="text"
            aria-label="Item name"
            placeholder="Name"
            value={name}
            onChange={(e) => setName(e.target.value)}
            className="w-full border border-gray-300 rounded p-2"
          />
          <textarea
            aria-label="Item description"
            placeholder="Description"
            value={description}
            onChange={(e) => setDescription(e.target.value)}
            className="w-full border border-gray-300 rounded p-2"
          />
          <input
            type="number"
            step="0.01"
            aria-label="Price"
            placeholder="Price"
            value={price}
            onChange={(e) => setPrice(e.target.value)}
            className="w-full border border-gray-300 rounded p-2"
          />
>>>>>>> d1b20894
          <div className="flex flex-wrap gap-4 items-center">
            <label className="flex items-center space-x-1">
              <input
                type="checkbox"
                aria-label="Vegan"
                checked={isVegan}
                onChange={(e) => setIsVegan(e.target.checked)}
              />
              <span>Vegan</span>
            </label>
            <label className="flex items-center space-x-1">
              <input
                type="checkbox"
                aria-label="Vegetarian"
                checked={isVegetarian}
                onChange={(e) => setIsVegetarian(e.target.checked)}
              />
              <span>Vegetarian</span>
            </label>
            <label className="flex items-center space-x-1">
              <input
                type="checkbox"
                aria-label="18+"
                checked={is18Plus}
                onChange={(e) => setIs18Plus(e.target.checked)}
              />
              <span>18+</span>
            </label>
          </div>
          <CategoryMultiSelect
            categories={categories}
            selectedIds={selectedCategories}
            onChange={handleCategoryChange}
          />
          <AddonMultiSelect
<<<<<<< HEAD
            options={addonGroups}
=======
            addons={addonGroups}
>>>>>>> d1b20894
            selectedIds={selectedAddons}
            onChange={handleAddonChange}
          />
          <div className="text-right mt-6 space-x-2">
            {item && (
              <button
                type="button"
                onClick={handleDelete}
                className="px-4 py-2 bg-red-600 text-white rounded hover:bg-red-700 mr-auto"
              >
                Delete
              </button>
            )}
            <button
              type="button"
              onClick={onClose}
              className="px-4 py-2 border border-teal-600 text-teal-600 rounded hover:bg-teal-50"
            >
              Cancel
            </button>
            <button type="submit" className="px-4 py-2 bg-teal-600 text-white rounded hover:bg-teal-700">
              Save
            </button>
          </div>
        </form>
      </div>
      {cropping && tempImage && (
        <div className="fixed inset-0 bg-black/60 flex items-center justify-center z-[1100]">
          <div className="bg-white p-4 rounded-xl">
            <div className="relative w-64 h-64">
              <Cropper
                image={tempImage}
                crop={crop}
                zoom={zoom}
                aspect={1}
                onCropChange={setCrop}
                onZoomChange={setZoom}
                onCropComplete={handleCropComplete}
              />
            </div>
            <input
              type="range"
              min={1}
              max={3}
              step={0.1}
              value={zoom}
              onChange={(e) => setZoom(Number(e.target.value))}
              className="w-full mt-2"
            />
            <div className="flex justify-end space-x-2 mt-4">
              <button
                type="button"
                onClick={() => {
                  setCropping(false);
                  setTempImage(null);
                }}
                className="px-4 py-2 border border-gray-300 rounded"
              >
                Cancel
              </button>
              <button
                type="button"
                onClick={handleConfirmCrop}
                className="px-4 py-2 bg-teal-600 text-white rounded hover:bg-teal-700"
              >
                Done
              </button>
            </div>
          </div>
        </div>
      )}
    </div>
  );
}<|MERGE_RESOLUTION|>--- conflicted
+++ resolved
@@ -9,31 +9,14 @@
 interface AddItemModalProps {
   showModal: boolean;
   onClose: () => void;
-  /** restaurant this item belongs to */
   restaurantId: number;
-  /** default category when creating */
   defaultCategoryId?: number;
-  /** item to edit */
   item?: any;
-  /** callback after save */
   onSaved?: () => void;
-  /**
-   * Optional categories to display. If not provided,
-   * the component will fetch categories from Supabase.
-   */
   categoriesProp?: any[];
-  /**
-   * Optional custom save handler for draft mode. When provided,
-   * the modal will call this instead of saving directly to Supabase.
-   */
   onSaveData?: (data: any, categories: number[], addons: number[]) => Promise<void>;
-<<<<<<< HEAD
-  /** optional delete handler for draft mode */
   onDeleteData?: (id: number) => Promise<void> | void;
-  /** callback when item deleted in live mode */
   onDeleted?: () => void;
-=======
->>>>>>> d1b20894
 }
 
 export default function AddItemModal({
@@ -56,10 +39,6 @@
   const [is18Plus, setIs18Plus] = useState(false);
   const [categories, setCategories] = useState<any[]>([]);
   const [selectedCategories, setSelectedCategories] = useState<number[]>([]);
-<<<<<<< HEAD
-=======
-  // addon group selection state
->>>>>>> d1b20894
   const [addonGroups, setAddonGroups] = useState<any[]>([]);
   const [selectedAddons, setSelectedAddons] = useState<number[]>([]);
   const [imageUrl, setImageUrl] = useState<string | null>(null);
@@ -113,13 +92,11 @@
     }
   }, [showModal]);
 
-  // Load categories and prefill fields when the modal is opened
   useEffect(() => {
     if (!showModal) return;
 
     const load = async () => {
       if (categoriesProp) {
-        // Use provided categories in draft mode
         setCategories(categoriesProp);
       } else {
         const { data: catData } = await supabase
@@ -130,19 +107,11 @@
         setCategories(catData || []);
       }
 
-<<<<<<< HEAD
-=======
-      // fetch addon groups for the multi-select
->>>>>>> d1b20894
       const { data: addonData } = await supabase
         .from('addon_groups')
         .select('*')
         .eq('restaurant_id', restaurantId)
-<<<<<<< HEAD
         .order('sort_order', { ascending: true });
-=======
-        .order('name', { ascending: true });
->>>>>>> d1b20894
       setAddonGroups(addonData || []);
 
       if (item) {
@@ -153,11 +122,12 @@
         setIsVegetarian(!!item.is_vegetarian);
         setIs18Plus(!!item.is_18_plus);
         setImageUrl(item.image_url || null);
+
         const { data: links } = await supabase
           .from('menu_item_categories')
           .select('category_id')
           .eq('item_id', item.id);
-        if (links && links.length) {
+        if (links?.length) {
           setSelectedCategories(links.map((l) => l.category_id));
         } else if (item.category_id) {
           setSelectedCategories([item.category_id]);
@@ -166,14 +136,10 @@
         }
 
         const { data: addonLinks } = await supabase
-<<<<<<< HEAD
           .from('menu_item_addon_groups')
-=======
-          .from('item_addon_links')
->>>>>>> d1b20894
           .select('addon_group_id')
           .eq('item_id', item.id);
-        if (addonLinks && addonLinks.length) {
+        if (addonLinks?.length) {
           setSelectedAddons(addonLinks.map((l) => l.addon_group_id));
         } else {
           setSelectedAddons([]);
@@ -186,9 +152,7 @@
         setIsVegetarian(false);
         setIs18Plus(false);
         setImageUrl(null);
-        setSelectedCategories(
-          defaultCategoryId ? [defaultCategoryId] : []
-        );
+        setSelectedCategories(defaultCategoryId ? [defaultCategoryId] : []);
         setSelectedAddons([]);
       }
     };
@@ -205,14 +169,8 @@
     }
   };
 
-  // update selected category ids from multi select component
-  const handleCategoryChange = (ids: number[]) => {
-    setSelectedCategories(ids);
-  };
-
-  const handleAddonChange = (ids: number[]) => {
-    setSelectedAddons(ids);
-  };
+  const handleCategoryChange = (ids: number[]) => setSelectedCategories(ids);
+  const handleAddonChange = (ids: number[]) => setSelectedAddons(ids);
 
   const handleSubmit = async (e: React.FormEvent) => {
     e.preventDefault();
@@ -229,7 +187,6 @@
       category_id: categoryId,
     };
 
-    // If a custom save handler is provided (draft mode), use it
     if (onSaveData) {
       await onSaveData(itemData, selectedCategories, selectedAddons);
       onSaved?.();
@@ -238,49 +195,28 @@
     }
 
     const { data, error } = await (item
-      ? supabase
-          .from('menu_items')
-          .update(itemData)
-          .eq('id', item.id)
-          .select()
-          .single()
-      : supabase
-          .from('menu_items')
-          .insert([itemData])
-          .select()
-          .single());
+      ? supabase.from('menu_items').update(itemData).eq('id', item.id).select().single()
+      : supabase.from('menu_items').insert([itemData]).select().single());
 
     if (error) {
       alert('Failed to save item: ' + error.message);
       return;
     }
 
-    if (data && data.id) {
+    if (data?.id) {
       if (item) {
         await supabase.from('menu_item_categories').delete().eq('item_id', data.id);
-<<<<<<< HEAD
         await supabase.from('menu_item_addon_groups').delete().eq('item_id', data.id);
-=======
-        await supabase.from('item_addon_links').delete().eq('item_id', data.id);
->>>>>>> d1b20894
       }
       if (selectedCategories.length) {
-        const inserts = selectedCategories.map((cid) => ({
-          item_id: data.id,
-          category_id: cid,
-        }));
-        await supabase.from('menu_item_categories').insert(inserts);
+        await supabase.from('menu_item_categories').insert(
+          selectedCategories.map((cid) => ({ item_id: data.id, category_id: cid }))
+        );
       }
       if (selectedAddons.length) {
-        const inserts = selectedAddons.map((aid) => ({
-          item_id: data.id,
-          addon_group_id: aid,
-        }));
-<<<<<<< HEAD
-        await supabase.from('menu_item_addon_groups').insert(inserts);
-=======
-        await supabase.from('item_addon_links').insert(inserts);
->>>>>>> d1b20894
+        await supabase.from('menu_item_addon_groups').insert(
+          selectedAddons.map((aid) => ({ item_id: data.id, addon_group_id: aid }))
+        );
       }
     }
 
@@ -326,15 +262,14 @@
   };
 
   if (!showModal) return null;
+
   return (
     <div
       ref={overlayRef}
       onClick={(e) => {
-        if (e.target === overlayRef.current) {
-          onClose();
-        }
+        if (e.target === overlayRef.current) onClose();
       }}
-      className="fixed inset-0 bg-black bg-opacity-40 flex justify-center items-center p-4 overflow-x-hidden overflow-y-auto z-[1000] font-sans debug-modal"
+      className="fixed inset-0 bg-black bg-opacity-40 flex justify-center items-center p-4 overflow-x-hidden overflow-y-auto z-[1000] font-sans"
     >
       <div
         onClick={(e) => e.stopPropagation()}
@@ -348,32 +283,16 @@
         >
           <XMarkIcon className="w-5 h-5" />
         </button>
-        <h2 className="text-2xl font-bold mb-6">
-          {item ? 'Edit Item' : 'Add Item'}
-        </h2>
+        <h2 className="text-2xl font-bold mb-6">{item ? 'Edit Item' : 'Add Item'}</h2>
         <form className="space-y-4" onSubmit={handleSubmit}>
-<<<<<<< HEAD
           <div className="flex items-start space-x-4">
             <div
               className="relative w-32 h-32 border border-dashed border-gray-400 rounded flex items-center justify-center cursor-pointer overflow-hidden flex-shrink-0"
-=======
-          <div className="flex flex-col sm:flex-row sm:items-start sm:space-x-4">
-            <div
-              className="relative w-32 h-32 border-2 border-dashed border-teal-600 rounded-lg flex items-center justify-center cursor-pointer overflow-hidden mb-2 sm:mb-0"
->>>>>>> d1b20894
               onClick={() => fileRef.current?.click()}
             >
               {imageUrl ? (
                 <>
-<<<<<<< HEAD
-                  <img
-                    src={imageUrl}
-                    alt="Preview"
-                    className="object-cover w-full h-full"
-                  />
-=======
                   <img src={imageUrl} alt="Preview" className="object-cover w-full h-full" />
->>>>>>> d1b20894
                   <button
                     type="button"
                     onClick={handleRemoveImage}
@@ -384,22 +303,21 @@
                   </button>
                 </>
               ) : (
-<<<<<<< HEAD
                 <CloudArrowUpIcon className="w-8 h-8 text-gray-400" />
               )}
+              <input
+                type="file"
+                accept="image/*"
+                ref={fileRef}
+                onChange={handleFileChange}
+                aria-label="Upload image"
+                className="hidden"
+              />
             </div>
             <div className="text-sm text-gray-500 leading-snug">
               <p>Square image works best.</p>
               <p>PNG or JPG at least 512x512.</p>
             </div>
-            <input
-              type="file"
-              accept="image/*"
-              ref={fileRef}
-              onChange={handleFileChange}
-              aria-label="Upload image"
-              className="hidden"
-            />
           </div>
           <label className="block text-sm font-semibold">
             Name
@@ -434,74 +352,17 @@
               className="mt-1 w-full border border-gray-300 rounded p-2"
             />
           </label>
-=======
-                <CloudArrowUpIcon className="w-8 h-8 text-teal-500" />
-              )}
-              <input
-                type="file"
-                accept="image/*"
-                ref={fileRef}
-                onChange={handleFileChange}
-                aria-label="Upload image"
-                className="hidden"
-              />
-            </div>
-            <div className="text-sm text-gray-500 sm:mt-0 mt-2">
-              Preferred size 512x512px PNG/JPG. Click the image to upload or replace.
-            </div>
-          </div>
-          <div className="border-t border-gray-200" />
-          <input
-            type="text"
-            aria-label="Item name"
-            placeholder="Name"
-            value={name}
-            onChange={(e) => setName(e.target.value)}
-            className="w-full border border-gray-300 rounded p-2"
-          />
-          <textarea
-            aria-label="Item description"
-            placeholder="Description"
-            value={description}
-            onChange={(e) => setDescription(e.target.value)}
-            className="w-full border border-gray-300 rounded p-2"
-          />
-          <input
-            type="number"
-            step="0.01"
-            aria-label="Price"
-            placeholder="Price"
-            value={price}
-            onChange={(e) => setPrice(e.target.value)}
-            className="w-full border border-gray-300 rounded p-2"
-          />
->>>>>>> d1b20894
           <div className="flex flex-wrap gap-4 items-center">
             <label className="flex items-center space-x-1">
-              <input
-                type="checkbox"
-                aria-label="Vegan"
-                checked={isVegan}
-                onChange={(e) => setIsVegan(e.target.checked)}
-              />
+              <input type="checkbox" aria-label="Vegan" checked={isVegan} onChange={(e) => setIsVegan(e.target.checked)} />
               <span>Vegan</span>
             </label>
             <label className="flex items-center space-x-1">
-              <input
-                type="checkbox"
-                aria-label="Vegetarian"
-                checked={isVegetarian}
-                onChange={(e) => setIsVegetarian(e.target.checked)}
-              />
+              <input type="checkbox" aria-label="Vegetarian" checked={isVegetarian} onChange={(e) => setIsVegetarian(e.target.checked)} />
               <span>Vegetarian</span>
             </label>
             <label className="flex items-center space-x-1">
-              <input
-                type="checkbox"
-                aria-label="18+"
-                checked={is18Plus}
-                onChange={(e) => setIs18Plus(e.target.checked)}
-              />
+              <input type="checkbox" aria-label="18+" checked={is18Plus} onChange={(e) => setIs18Plus(e.target.checked)} />
               <span>18+</span>
             </label>
           </div>
@@ -511,11 +372,7 @@
             onChange={handleCategoryChange}
           />
           <AddonMultiSelect
-<<<<<<< HEAD
             options={addonGroups}
-=======
-            addons={addonGroups}
->>>>>>> d1b20894
             selectedIds={selectedAddons}
             onChange={handleAddonChange}
           />
@@ -542,6 +399,7 @@
           </div>
         </form>
       </div>
+
       {cropping && tempImage && (
         <div className="fixed inset-0 bg-black/60 flex items-center justify-center z-[1100]">
           <div className="bg-white p-4 rounded-xl">
