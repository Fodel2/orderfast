import { useEffect, useRef, useState } from 'react';
import Cropper, { Area } from 'react-easy-crop';
import { CloudArrowUpIcon, XMarkIcon } from '@heroicons/react/24/outline';
import { Trash2 } from 'lucide-react';
<<<<<<< HEAD
import MultiSelectDropdown from './MultiSelectDropdown';
import { supabase } from '../utils/supabaseClient';

interface Category {
  id: number;
  name: string;
}
=======
import { supabase } from '../utils/supabaseClient';
>>>>>>> 87970867

interface AddItemModalProps {
  showModal: boolean;
  onClose: () => void;
<<<<<<< HEAD
  /** list of categories to choose from */
  categories?: Category[];
  /** optionally preselect a single category */
  defaultCategoryId?: number;
  /** existing item when editing */
  item?: any;
  /** callback when an item is created or updated */
  onCreated?: () => void;
=======
  /** restaurant this item belongs to */
  restaurantId: number;
  /** default category when creating */
  defaultCategoryId?: number;
  /** item to edit */
  item?: any;
  /** callback after save */
  onSaved?: () => void;
>>>>>>> 87970867
}

export default function AddItemModal({
  showModal,
  onClose,
<<<<<<< HEAD
  categories = [],
  defaultCategoryId,
  item,
  onCreated,
=======
  restaurantId,
  defaultCategoryId,
  item,
  onSaved,
>>>>>>> 87970867
}: AddItemModalProps) {
  const [name, setName] = useState('');
  const [description, setDescription] = useState('');
  const [price, setPrice] = useState('');
<<<<<<< HEAD
  const [is18Plus, setIs18Plus] = useState(false);
  const [isVegan, setIsVegan] = useState(false);
  const [isVegetarian, setIsVegetarian] = useState(false);
=======
  const [isVegan, setIsVegan] = useState(false);
  const [isVegetarian, setIsVegetarian] = useState(false);
  const [is18Plus, setIs18Plus] = useState(false);
  const [categories, setCategories] = useState<any[]>([]);
  const [selectedCategories, setSelectedCategories] = useState<number[]>([]);
>>>>>>> 87970867
  const [imageUrl, setImageUrl] = useState<string | null>(null);
  const [imageFile, setImageFile] = useState<File | null>(null);
  const fileRef = useRef<HTMLInputElement | null>(null);
  const overlayRef = useRef<HTMLDivElement | null>(null);
  const [tempImage, setTempImage] = useState<string | null>(null);
  const [cropping, setCropping] = useState(false);
  const [crop, setCrop] = useState({ x: 0, y: 0 });
  const [zoom, setZoom] = useState(1);
  const croppedAreaPixels = useRef<Area | null>(null);
  const [selectedCategories, setSelectedCategories] = useState<number[]>([]);

  const createImage = (url: string): Promise<HTMLImageElement> => {
    return new Promise((resolve, reject) => {
      const image = new Image();
      image.addEventListener('load', () => resolve(image));
      image.addEventListener('error', (err) => reject(err));
      image.setAttribute('crossOrigin', 'anonymous');
      image.src = url;
    });
  };

  const getCroppedImg = async (imageSrc: string, pixelCrop: Area) => {
    const image = await createImage(imageSrc);
    const canvas = document.createElement('canvas');
    canvas.width = pixelCrop.width;
    canvas.height = pixelCrop.height;
    const ctx = canvas.getContext('2d');
    if (ctx) {
      ctx.drawImage(
        image,
        pixelCrop.x,
        pixelCrop.y,
        pixelCrop.width,
        pixelCrop.height,
        0,
        0,
        pixelCrop.width,
        pixelCrop.height
      );
    }
    return canvas.toDataURL('image/jpeg');
  };

  useEffect(() => {
    if (showModal) {
      const original = document.body.style.overflow;
      document.body.style.overflow = 'hidden';
      return () => {
        document.body.style.overflow = original;
      };
    }
  }, [showModal]);

<<<<<<< HEAD
  useEffect(() => {
    const loadItemCategories = async (itemId: number) => {
      const { data } = await supabase
        .from('menu_item_categories')
        .select('category_id')
        .eq('item_id', itemId);
      if (data) {
        setSelectedCategories(data.map((d) => d.category_id));
      }
    };

    if (showModal) {
=======
  // Load categories and prefill fields when the modal is opened
  useEffect(() => {
    if (!showModal) return;

    const load = async () => {
      const { data: catData } = await supabase
        .from('menu_categories')
        .select('*')
        .eq('restaurant_id', restaurantId)
        .order('sort_order', { ascending: true });
      setCategories(catData || []);

>>>>>>> 87970867
      if (item) {
        setName(item.name || '');
        setDescription(item.description || '');
        setPrice(item.price ? String(item.price) : '');
<<<<<<< HEAD
        setIs18Plus(!!item.is_18_plus);
        setIsVegan(!!item.is_vegan);
        setIsVegetarian(!!item.is_vegetarian);
        setImageUrl(item.image_url || null);
        setImageFile(null);
        loadItemCategories(item.id);
=======
        setIsVegan(!!item.is_vegan);
        setIsVegetarian(!!item.is_vegetarian);
        setIs18Plus(!!item.is_18_plus);
        setImageUrl(item.image_url || null);
        const { data: links } = await supabase
          .from('menu_item_categories')
          .select('category_id')
          .eq('item_id', item.id);
        if (links && links.length) {
          setSelectedCategories(links.map((l) => l.category_id));
        } else if (item.category_id) {
          setSelectedCategories([item.category_id]);
        } else {
          setSelectedCategories([]);
        }
>>>>>>> 87970867
      } else {
        setName('');
        setDescription('');
        setPrice('');
<<<<<<< HEAD
        setIs18Plus(false);
        setIsVegan(false);
        setIsVegetarian(false);
        setImageUrl(null);
        setImageFile(null);
=======
        setIsVegan(false);
        setIsVegetarian(false);
        setIs18Plus(false);
        setImageUrl(null);
>>>>>>> 87970867
        setSelectedCategories(
          defaultCategoryId ? [defaultCategoryId] : []
        );
      }
<<<<<<< HEAD
    }
  }, [showModal, item, defaultCategoryId]);
=======
    };

    load();
  }, [showModal, item, restaurantId, defaultCategoryId]);
>>>>>>> 87970867

  const handleFileChange = (e: React.ChangeEvent<HTMLInputElement>) => {
    const file = e.target.files?.[0];
    if (file) {
      const url = URL.createObjectURL(file);
      setTempImage(url);
      setCropping(true);
      setImageFile(file);
    }
  };

  const handleCategoryChange = (e: React.ChangeEvent<HTMLSelectElement>) => {
    const values = Array.from(e.target.selectedOptions).map((o) =>
      parseInt(o.value, 10)
    );
    setSelectedCategories(values);
  };

  const handleSubmit = async (e: React.FormEvent) => {
    e.preventDefault();
    const categoryId = selectedCategories[0] ?? null;
    const itemData = {
      restaurant_id: restaurantId,
      name,
      description,
      price: parseFloat(price) || 0,
      is_vegan: isVegan,
      is_vegetarian: isVegetarian,
      is_18_plus: is18Plus,
      image_url: imageUrl,
      category_id: categoryId,
    };

    const { data, error } = await (item
      ? supabase
          .from('menu_items')
          .update(itemData)
          .eq('id', item.id)
          .select()
          .single()
      : supabase
          .from('menu_items')
          .insert([itemData])
          .select()
          .single());

    if (error) {
      alert('Failed to save item: ' + error.message);
      return;
    }

    if (data && data.id) {
      if (item) {
        await supabase.from('menu_item_categories').delete().eq('item_id', data.id);
      }
      if (selectedCategories.length) {
        const inserts = selectedCategories.map((cid) => ({
          item_id: data.id,
          category_id: cid,
        }));
        await supabase.from('menu_item_categories').insert(inserts);
      }
    }

    onSaved?.();
    onClose();
  };

  const handleCropComplete = (_: Area, areaPixels: Area) => {
    croppedAreaPixels.current = areaPixels;
  };

  const handleConfirmCrop = async () => {
    if (tempImage && croppedAreaPixels.current) {
      const cropped = await getCroppedImg(tempImage, croppedAreaPixels.current);
      setImageUrl(cropped);
      const blob = await (await fetch(cropped)).blob();
      setImageFile(new File([blob], imageFile?.name || 'image.jpg', { type: 'image/jpeg' }));
    }
    setCropping(false);
    setTempImage(null);
  };

  const handleCategoryChange = (values: number[]) => {
    setSelectedCategories(values);
  };

  const handleSubmit = async (e: React.FormEvent) => {
    e.preventDefault();
    if (!name || !price || !selectedCategories.length) {
      alert('Please fill out all required fields.');
      return;
    }

    let uploadedUrl = imageUrl;

    if (imageFile) {
      const filePath = `${Date.now()}-${imageFile.name}`;
      const { error: uploadError } = await supabase.storage
        .from('menu_item_images')
        .upload(filePath, imageFile);
      if (uploadError) {
        alert('Failed to upload image: ' + uploadError.message);
        return;
      }
      const { data: urlData } = supabase.storage
        .from('menu_item_images')
        .getPublicUrl(filePath);
      uploadedUrl = urlData.publicUrl;
    }

    const itemData = {
      name,
      description,
      price: parseFloat(price),
      is_18_plus: is18Plus,
      is_vegan: isVegan,
      is_vegetarian: isVegetarian,
      image_url: uploadedUrl,
    };

    const { data, error } = await (item
      ? supabase
          .from('menu_items')
          .update(itemData)
          .eq('id', item.id)
          .select()
          .single()
      : supabase
          .from('menu_items')
          .insert([itemData])
          .select()
          .single());

    if (error) {
      alert('Failed to save item: ' + error.message);
      return;
    }

    if (data && data.id) {
      if (item) {
        await supabase
          .from('menu_item_categories')
          .delete()
          .eq('item_id', data.id);
      }
      if (selectedCategories.length) {
        const inserts = selectedCategories.map((catId) => ({
          item_id: data.id,
          category_id: catId,
        }));
        const { error: catError } = await supabase
          .from('menu_item_categories')
          .insert(inserts);
        if (catError) {
          alert('Failed to link categories: ' + catError.message);
        }
      }
    }

    onCreated && onCreated();
    onClose();
  };

  const handleRemoveImage = (e: React.MouseEvent) => {
    e.stopPropagation();
    setImageUrl(null);
    setImageFile(null);
    if (fileRef.current) {
      fileRef.current.value = '';
    }
  };

  if (!showModal) return null;
  return (
    <div
      ref={overlayRef}
      onClick={(e) => {
        if (e.target === overlayRef.current) {
          onClose();
        }
      }}
      className="fixed inset-0 bg-black bg-opacity-40 flex justify-center items-center p-4 overflow-x-hidden overflow-y-auto z-[1000] font-sans debug-modal"
    >
      <div
        onClick={(e) => e.stopPropagation()}
        className="bg-white rounded-xl shadow-lg p-8 max-w-md w-full relative"
      >
        <button
          type="button"
          aria-label="Close"
          onClick={onClose}
          className="absolute right-2 top-2 text-gray-500 hover:text-gray-700"
        >
          <XMarkIcon className="w-5 h-5" />
        </button>
        <h2 className="text-2xl font-bold mb-6">Edit Item</h2>
        <form className="space-y-4" onSubmit={handleSubmit}>
          <input
            type="text"
            placeholder="Name"
            value={name}
            onChange={(e) => setName(e.target.value)}
            className="w-full border border-gray-300 rounded p-2"
          />
<<<<<<< HEAD
        <textarea
          placeholder="Description"
          value={description}
          onChange={(e) => setDescription(e.target.value)}
          className="w-full border border-gray-300 rounded p-2"
        />
        <input
          type="number"
          step="0.01"
          placeholder="Price"
          value={price}
          onChange={(e) => setPrice(e.target.value)}
          className="w-full border border-gray-300 rounded p-2"
        />
        <div className="space-x-4">
          <label className="inline-flex items-center space-x-2">
            <input
              type="checkbox"
              checked={is18Plus}
              onChange={(e) => setIs18Plus(e.target.checked)}
            />
            <span>18+</span>
          </label>
          <label className="inline-flex items-center space-x-2">
            <input
              type="checkbox"
              checked={isVegan}
              onChange={(e) => setIsVegan(e.target.checked)}
            />
            <span>Vegan</span>
          </label>
          <label className="inline-flex items-center space-x-2">
            <input
              type="checkbox"
              checked={isVegetarian}
              onChange={(e) => setIsVegetarian(e.target.checked)}
            />
            <span>Vegetarian</span>
          </label>
        </div>
=======
          <textarea
            placeholder="Description"
            value={description}
            onChange={(e) => setDescription(e.target.value)}
            className="w-full border border-gray-300 rounded p-2"
          />
          <input
            type="number"
            step="0.01"
            placeholder="Price"
            value={price}
            onChange={(e) => setPrice(e.target.value)}
            className="w-full border border-gray-300 rounded p-2"
          />
          <div className="flex items-center space-x-4">
            <label className="flex items-center space-x-1">
              <input
                type="checkbox"
                checked={isVegan}
                onChange={(e) => setIsVegan(e.target.checked)}
              />
              <span>Vegan</span>
            </label>
            <label className="flex items-center space-x-1">
              <input
                type="checkbox"
                checked={isVegetarian}
                onChange={(e) => setIsVegetarian(e.target.checked)}
              />
              <span>Vegetarian</span>
            </label>
            <label className="flex items-center space-x-1">
              <input
                type="checkbox"
                checked={is18Plus}
                onChange={(e) => setIs18Plus(e.target.checked)}
              />
              <span>18+</span>
            </label>
          </div>
          <select
            multiple
            value={selectedCategories.map(String)}
            onChange={handleCategoryChange}
            className="w-full border border-gray-300 rounded p-2"
          >
            {categories.map((cat) => (
              <option key={cat.id} value={cat.id}>
                {cat.name}
              </option>
            ))}
          </select>
>>>>>>> 87970867
          <div>
            <div
              className="relative w-32 h-32 border border-dashed border-gray-400 rounded flex items-center justify-center cursor-pointer mb-2 overflow-hidden"
              onClick={() => fileRef.current?.click()}
            >
              {imageUrl ? (
                <>
                  <img
                    src={imageUrl}
                    alt="Preview"
                    className="object-cover w-full h-full"
                  />
                  <button
                    type="button"
                    onClick={handleRemoveImage}
                    className="absolute top-1 right-1 bg-white/80 rounded-full p-1 hover:bg-red-100"
                    aria-label="Remove image"
                  >
                    <Trash2 className="w-4 h-4 text-red-600" />
                  </button>
                </>
              ) : (
                <CloudArrowUpIcon className="w-8 h-8 text-gray-400" />
              )}
            </div>
          <input
            type="file"
            accept="image/*"
            ref={fileRef}
            onChange={handleFileChange}
            className="hidden"
          />
        </div>
        {categories && categories.length > 0 && (
          <MultiSelectDropdown
            options={categories}
            selected={selectedCategories}
            onChange={handleCategoryChange}
            placeholder="Select categories"
          />
        )}
        <div className="text-right mt-6 space-x-2">
          <button
            type="button"
            onClick={onClose}
            className="px-4 py-2 border border-[#b91c1c] text-[#b91c1c] rounded hover:bg-[#b91c1c]/10"
            >
              Cancel
            </button>
            <button type="submit" className="px-4 py-2 bg-[#b91c1c] text-white rounded hover:bg-[#a40f0f]">
              Save
            </button>
          </div>
        </form>
      </div>
      {cropping && tempImage && (
        <div className="fixed inset-0 bg-black/60 flex items-center justify-center z-[1100]">
          <div className="bg-white p-4 rounded-xl">
            <div className="relative w-64 h-64">
              <Cropper
                image={tempImage}
                crop={crop}
                zoom={zoom}
                aspect={1}
                onCropChange={setCrop}
                onZoomChange={setZoom}
                onCropComplete={handleCropComplete}
              />
            </div>
            <input
              type="range"
              min={1}
              max={3}
              step={0.1}
              value={zoom}
              onChange={(e) => setZoom(Number(e.target.value))}
              className="w-full mt-2"
            />
            <div className="flex justify-end space-x-2 mt-4">
              <button
                type="button"
                onClick={() => {
                  setCropping(false);
                  setTempImage(null);
                }}
                className="px-4 py-2 border border-gray-300 rounded"
              >
                Cancel
              </button>
              <button
                type="button"
                onClick={handleConfirmCrop}
                className="px-4 py-2 bg-[#b91c1c] text-white rounded hover:bg-[#a40f0f]"
              >
                Done
              </button>
            </div>
          </div>
        </div>
      )}
    </div>
  );
}<|MERGE_RESOLUTION|>--- conflicted
+++ resolved
@@ -2,7 +2,6 @@
 import Cropper, { Area } from 'react-easy-crop';
 import { CloudArrowUpIcon, XMarkIcon } from '@heroicons/react/24/outline';
 import { Trash2 } from 'lucide-react';
-<<<<<<< HEAD
 import MultiSelectDropdown from './MultiSelectDropdown';
 import { supabase } from '../utils/supabaseClient';
 
@@ -10,63 +9,32 @@
   id: number;
   name: string;
 }
-=======
-import { supabase } from '../utils/supabaseClient';
->>>>>>> 87970867
 
 interface AddItemModalProps {
   showModal: boolean;
   onClose: () => void;
-<<<<<<< HEAD
-  /** list of categories to choose from */
-  categories?: Category[];
-  /** optionally preselect a single category */
+  restaurantId: number;
   defaultCategoryId?: number;
-  /** existing item when editing */
   item?: any;
-  /** callback when an item is created or updated */
-  onCreated?: () => void;
-=======
-  /** restaurant this item belongs to */
-  restaurantId: number;
-  /** default category when creating */
-  defaultCategoryId?: number;
-  /** item to edit */
-  item?: any;
-  /** callback after save */
   onSaved?: () => void;
->>>>>>> 87970867
 }
 
 export default function AddItemModal({
   showModal,
   onClose,
-<<<<<<< HEAD
-  categories = [],
-  defaultCategoryId,
-  item,
-  onCreated,
-=======
   restaurantId,
   defaultCategoryId,
   item,
   onSaved,
->>>>>>> 87970867
 }: AddItemModalProps) {
   const [name, setName] = useState('');
   const [description, setDescription] = useState('');
   const [price, setPrice] = useState('');
-<<<<<<< HEAD
-  const [is18Plus, setIs18Plus] = useState(false);
-  const [isVegan, setIsVegan] = useState(false);
-  const [isVegetarian, setIsVegetarian] = useState(false);
-=======
   const [isVegan, setIsVegan] = useState(false);
   const [isVegetarian, setIsVegetarian] = useState(false);
   const [is18Plus, setIs18Plus] = useState(false);
-  const [categories, setCategories] = useState<any[]>([]);
+  const [categories, setCategories] = useState<Category[]>([]);
   const [selectedCategories, setSelectedCategories] = useState<number[]>([]);
->>>>>>> 87970867
   const [imageUrl, setImageUrl] = useState<string | null>(null);
   const [imageFile, setImageFile] = useState<File | null>(null);
   const fileRef = useRef<HTMLInputElement | null>(null);
@@ -76,8 +44,8 @@
   const [crop, setCrop] = useState({ x: 0, y: 0 });
   const [zoom, setZoom] = useState(1);
   const croppedAreaPixels = useRef<Area | null>(null);
-  const [selectedCategories, setSelectedCategories] = useState<number[]>([]);
-
+
+  // Utility to crop the image
   const createImage = (url: string): Promise<HTMLImageElement> => {
     return new Promise((resolve, reject) => {
       const image = new Image();
@@ -120,20 +88,6 @@
     }
   }, [showModal]);
 
-<<<<<<< HEAD
-  useEffect(() => {
-    const loadItemCategories = async (itemId: number) => {
-      const { data } = await supabase
-        .from('menu_item_categories')
-        .select('category_id')
-        .eq('item_id', itemId);
-      if (data) {
-        setSelectedCategories(data.map((d) => d.category_id));
-      }
-    };
-
-    if (showModal) {
-=======
   // Load categories and prefill fields when the modal is opened
   useEffect(() => {
     if (!showModal) return;
@@ -146,19 +100,10 @@
         .order('sort_order', { ascending: true });
       setCategories(catData || []);
 
->>>>>>> 87970867
       if (item) {
         setName(item.name || '');
         setDescription(item.description || '');
         setPrice(item.price ? String(item.price) : '');
-<<<<<<< HEAD
-        setIs18Plus(!!item.is_18_plus);
-        setIsVegan(!!item.is_vegan);
-        setIsVegetarian(!!item.is_vegetarian);
-        setImageUrl(item.image_url || null);
-        setImageFile(null);
-        loadItemCategories(item.id);
-=======
         setIsVegan(!!item.is_vegan);
         setIsVegetarian(!!item.is_vegetarian);
         setIs18Plus(!!item.is_18_plus);
@@ -174,37 +119,24 @@
         } else {
           setSelectedCategories([]);
         }
->>>>>>> 87970867
       } else {
         setName('');
         setDescription('');
         setPrice('');
-<<<<<<< HEAD
-        setIs18Plus(false);
-        setIsVegan(false);
-        setIsVegetarian(false);
-        setImageUrl(null);
-        setImageFile(null);
-=======
         setIsVegan(false);
         setIsVegetarian(false);
         setIs18Plus(false);
         setImageUrl(null);
->>>>>>> 87970867
         setSelectedCategories(
           defaultCategoryId ? [defaultCategoryId] : []
         );
       }
-<<<<<<< HEAD
-    }
-  }, [showModal, item, defaultCategoryId]);
-=======
     };
 
     load();
   }, [showModal, item, restaurantId, defaultCategoryId]);
->>>>>>> 87970867
-
+
+  // Handle image file change (open cropper)
   const handleFileChange = (e: React.ChangeEvent<HTMLInputElement>) => {
     const file = e.target.files?.[0];
     if (file) {
@@ -215,26 +147,71 @@
     }
   };
 
-  const handleCategoryChange = (e: React.ChangeEvent<HTMLSelectElement>) => {
-    const values = Array.from(e.target.selectedOptions).map((o) =>
-      parseInt(o.value, 10)
-    );
+  // For custom dropdown (multi-select)
+  const handleCategoryChange = (values: number[]) => {
     setSelectedCategories(values);
   };
 
+  // Remove image
+  const handleRemoveImage = (e: React.MouseEvent) => {
+    e.stopPropagation();
+    setImageUrl(null);
+    setImageFile(null);
+    if (fileRef.current) {
+      fileRef.current.value = '';
+    }
+  };
+
+  // Handle image crop complete
+  const handleCropComplete = (_: Area, areaPixels: Area) => {
+    croppedAreaPixels.current = areaPixels;
+  };
+
+  const handleConfirmCrop = async () => {
+    if (tempImage && croppedAreaPixels.current) {
+      const cropped = await getCroppedImg(tempImage, croppedAreaPixels.current);
+      setImageUrl(cropped);
+      const blob = await (await fetch(cropped)).blob();
+      setImageFile(new File([blob], imageFile?.name || 'image.jpg', { type: 'image/jpeg' }));
+    }
+    setCropping(false);
+    setTempImage(null);
+  };
+
+  // Handle submit logic
   const handleSubmit = async (e: React.FormEvent) => {
     e.preventDefault();
-    const categoryId = selectedCategories[0] ?? null;
+    if (!name || !price || !selectedCategories.length) {
+      alert('Please fill out all required fields.');
+      return;
+    }
+
+    let uploadedUrl = imageUrl;
+
+    if (imageFile && !uploadedUrl?.startsWith('http')) {
+      const filePath = `${Date.now()}-${imageFile.name}`;
+      const { error: uploadError } = await supabase.storage
+        .from('menu_item_images')
+        .upload(filePath, imageFile);
+      if (uploadError) {
+        alert('Failed to upload image: ' + uploadError.message);
+        return;
+      }
+      const { data: urlData } = supabase.storage
+        .from('menu_item_images')
+        .getPublicUrl(filePath);
+      uploadedUrl = urlData.publicUrl;
+    }
+
     const itemData = {
       restaurant_id: restaurantId,
       name,
       description,
-      price: parseFloat(price) || 0,
+      price: parseFloat(price),
       is_vegan: isVegan,
       is_vegetarian: isVegetarian,
       is_18_plus: is18Plus,
-      image_url: imageUrl,
-      category_id: categoryId,
+      image_url: uploadedUrl,
     };
 
     const { data, error } = await (item
@@ -258,97 +235,6 @@
     if (data && data.id) {
       if (item) {
         await supabase.from('menu_item_categories').delete().eq('item_id', data.id);
-      }
-      if (selectedCategories.length) {
-        const inserts = selectedCategories.map((cid) => ({
-          item_id: data.id,
-          category_id: cid,
-        }));
-        await supabase.from('menu_item_categories').insert(inserts);
-      }
-    }
-
-    onSaved?.();
-    onClose();
-  };
-
-  const handleCropComplete = (_: Area, areaPixels: Area) => {
-    croppedAreaPixels.current = areaPixels;
-  };
-
-  const handleConfirmCrop = async () => {
-    if (tempImage && croppedAreaPixels.current) {
-      const cropped = await getCroppedImg(tempImage, croppedAreaPixels.current);
-      setImageUrl(cropped);
-      const blob = await (await fetch(cropped)).blob();
-      setImageFile(new File([blob], imageFile?.name || 'image.jpg', { type: 'image/jpeg' }));
-    }
-    setCropping(false);
-    setTempImage(null);
-  };
-
-  const handleCategoryChange = (values: number[]) => {
-    setSelectedCategories(values);
-  };
-
-  const handleSubmit = async (e: React.FormEvent) => {
-    e.preventDefault();
-    if (!name || !price || !selectedCategories.length) {
-      alert('Please fill out all required fields.');
-      return;
-    }
-
-    let uploadedUrl = imageUrl;
-
-    if (imageFile) {
-      const filePath = `${Date.now()}-${imageFile.name}`;
-      const { error: uploadError } = await supabase.storage
-        .from('menu_item_images')
-        .upload(filePath, imageFile);
-      if (uploadError) {
-        alert('Failed to upload image: ' + uploadError.message);
-        return;
-      }
-      const { data: urlData } = supabase.storage
-        .from('menu_item_images')
-        .getPublicUrl(filePath);
-      uploadedUrl = urlData.publicUrl;
-    }
-
-    const itemData = {
-      name,
-      description,
-      price: parseFloat(price),
-      is_18_plus: is18Plus,
-      is_vegan: isVegan,
-      is_vegetarian: isVegetarian,
-      image_url: uploadedUrl,
-    };
-
-    const { data, error } = await (item
-      ? supabase
-          .from('menu_items')
-          .update(itemData)
-          .eq('id', item.id)
-          .select()
-          .single()
-      : supabase
-          .from('menu_items')
-          .insert([itemData])
-          .select()
-          .single());
-
-    if (error) {
-      alert('Failed to save item: ' + error.message);
-      return;
-    }
-
-    if (data && data.id) {
-      if (item) {
-        await supabase
-          .from('menu_item_categories')
-          .delete()
-          .eq('item_id', data.id);
       }
       if (selectedCategories.length) {
         const inserts = selectedCategories.map((catId) => ({
@@ -364,17 +250,8 @@
       }
     }
 
-    onCreated && onCreated();
+    onSaved && onSaved();
     onClose();
-  };
-
-  const handleRemoveImage = (e: React.MouseEvent) => {
-    e.stopPropagation();
-    setImageUrl(null);
-    setImageFile(null);
-    if (fileRef.current) {
-      fileRef.current.value = '';
-    }
   };
 
   if (!showModal) return null;
@@ -386,7 +263,7 @@
           onClose();
         }
       }}
-      className="fixed inset-0 bg-black bg-opacity-40 flex justify-center items-center p-4 overflow-x-hidden overflow-y-auto z-[1000] font-sans debug-modal"
+      className="fixed inset-0 bg-black bg-opacity-40 flex justify-center items-center p-4 overflow-x-hidden overflow-y-auto z-[1000] font-sans"
     >
       <div
         onClick={(e) => e.stopPropagation()}
@@ -409,48 +286,6 @@
             onChange={(e) => setName(e.target.value)}
             className="w-full border border-gray-300 rounded p-2"
           />
-<<<<<<< HEAD
-        <textarea
-          placeholder="Description"
-          value={description}
-          onChange={(e) => setDescription(e.target.value)}
-          className="w-full border border-gray-300 rounded p-2"
-        />
-        <input
-          type="number"
-          step="0.01"
-          placeholder="Price"
-          value={price}
-          onChange={(e) => setPrice(e.target.value)}
-          className="w-full border border-gray-300 rounded p-2"
-        />
-        <div className="space-x-4">
-          <label className="inline-flex items-center space-x-2">
-            <input
-              type="checkbox"
-              checked={is18Plus}
-              onChange={(e) => setIs18Plus(e.target.checked)}
-            />
-            <span>18+</span>
-          </label>
-          <label className="inline-flex items-center space-x-2">
-            <input
-              type="checkbox"
-              checked={isVegan}
-              onChange={(e) => setIsVegan(e.target.checked)}
-            />
-            <span>Vegan</span>
-          </label>
-          <label className="inline-flex items-center space-x-2">
-            <input
-              type="checkbox"
-              checked={isVegetarian}
-              onChange={(e) => setIsVegetarian(e.target.checked)}
-            />
-            <span>Vegetarian</span>
-          </label>
-        </div>
-=======
           <textarea
             placeholder="Description"
             value={description}
@@ -491,19 +326,12 @@
               <span>18+</span>
             </label>
           </div>
-          <select
-            multiple
-            value={selectedCategories.map(String)}
+          <MultiSelectDropdown
+            options={categories}
+            selected={selectedCategories}
             onChange={handleCategoryChange}
-            className="w-full border border-gray-300 rounded p-2"
-          >
-            {categories.map((cat) => (
-              <option key={cat.id} value={cat.id}>
-                {cat.name}
-              </option>
-            ))}
-          </select>
->>>>>>> 87970867
+            placeholder="Select categories"
+          />
           <div>
             <div
               className="relative w-32 h-32 border border-dashed border-gray-400 rounded flex items-center justify-center cursor-pointer mb-2 overflow-hidden"
@@ -529,27 +357,19 @@
                 <CloudArrowUpIcon className="w-8 h-8 text-gray-400" />
               )}
             </div>
-          <input
-            type="file"
-            accept="image/*"
-            ref={fileRef}
-            onChange={handleFileChange}
-            className="hidden"
-          />
-        </div>
-        {categories && categories.length > 0 && (
-          <MultiSelectDropdown
-            options={categories}
-            selected={selectedCategories}
-            onChange={handleCategoryChange}
-            placeholder="Select categories"
-          />
-        )}
-        <div className="text-right mt-6 space-x-2">
-          <button
-            type="button"
-            onClick={onClose}
-            className="px-4 py-2 border border-[#b91c1c] text-[#b91c1c] rounded hover:bg-[#b91c1c]/10"
+            <input
+              type="file"
+              accept="image/*"
+              ref={fileRef}
+              onChange={handleFileChange}
+              className="hidden"
+            />
+          </div>
+          <div className="text-right mt-6 space-x-2">
+            <button
+              type="button"
+              onClick={onClose}
+              className="px-4 py-2 border border-[#b91c1c] text-[#b91c1c] rounded hover:bg-[#b91c1c]/10"
             >
               Cancel
             </button>
