import React, {
  useCallback,
  useEffect,
  useLayoutEffect,
  useMemo,
  useRef,
  useState,
} from 'react';
import type { CSSProperties, ReactNode } from 'react';
import {
  DndContext,
  PointerSensor,
  TouchSensor,
  closestCenter,
  useSensor,
  useSensors,
  DragEndEvent,
} from '@dnd-kit/core';
import {
  arrayMove,
  SortableContext,
  useSortable,
  verticalListSortingStrategy,
} from '@dnd-kit/sortable';
import { CSS } from '@dnd-kit/utilities';
import { ArrowsUpDownIcon, ChevronDownIcon, ChevronUpIcon } from '@heroicons/react/24/outline';
import { toast } from '@/components/ui/toast';
import { supabase } from '@/utils/supabaseClient';
import type { SlideRow } from '@/components/customer/home/SlidesContainer';
import {
  DEFAULT_TEXT_FONT_FAMILY,
  FONT_FAMILY_SELECT_OPTIONS,
  resolveBlockFontFamily,
  getFontStackForFamily,
  useGoogleFontLoader,
  type SlideBlockFontFamily,
} from '@/lib/slideFonts';

const TEXTUAL_BLOCK_KIND_NAMES = new Set([
  'heading',
  'subheading',
  'text',
  'quote',
  'button',
] as const);

export const DEFAULT_TEXT_PLACEHOLDER = 'Edit me';

const DEFAULT_TEXT_SHADOW = {
  x: 0,
  y: 2,
  blur: 4,
  color: 'rgba(0, 0, 0, 0.3)',
};

const DEFAULT_BLOCK_BACKGROUND_COLOR = '#ffffff';
const DEFAULT_BLOCK_GRADIENT_FROM = 'rgba(15, 23, 42, 0.45)';
const DEFAULT_BLOCK_GRADIENT_TO = 'rgba(15, 23, 42, 0.05)';

const isTextualKind = (kind: string): boolean => TEXTUAL_BLOCK_KIND_NAMES.has(kind as any);

export type DeviceKind = 'mobile' | 'tablet' | 'desktop';

type TextTag = 'h2' | 'h3' | 'p';

export type BlockVisibilityConfig = {
  mobile: boolean;
  tablet: boolean;
  desktop: boolean;
};

export const DEFAULT_BLOCK_VISIBILITY: BlockVisibilityConfig = {
  mobile: true,
  tablet: true,
  desktop: true,
};

export const DEVICE_DIMENSIONS: Record<DeviceKind, { width: number; height: number }> = {
  mobile: { width: 390, height: 844 },
  tablet: { width: 834, height: 1112 },
  desktop: { width: 1280, height: 800 },
};

export type Frame = {
  x: number;
  y: number;
  w: number;
  h: number;
  r: number;
};

const ALIGNMENT_TOLERANCE_PX = 8;

const GUIDE_PRIORITY: Record<AlignmentGuideType, number> = {
  'canvas-center': 0,
  'block-center': 1,
  'block-edge': 2,
};

type AlignmentGuideType = 'canvas-center' | 'block-center' | 'block-edge';

type AlignmentGuide = {
  orientation: 'vertical' | 'horizontal';
  position: number;
  type: AlignmentGuideType;
};

type AlignmentSnapMeta = {
  blockId: string;
  containerWidth: number;
  containerHeight: number;
};

type AlignmentSnapResult = {
  frame: Frame;
  guides: AlignmentGuide[];
};

const TEXT_SIZING_DEVICE_ORDER: DeviceKind[] = ['mobile', 'tablet', 'desktop'];

type TextSizingDimensions = { width?: number; height?: number };

export type TextSizingSnapshot = {
  autoWidth?: boolean;
  autoHeight?: boolean;
  width?: number;
  height?: number;
  devices?: Partial<Record<DeviceKind, TextSizingDimensions>>;
};

const asRecord = (value: unknown): Record<string, any> | undefined =>
  value && typeof value === 'object' ? (value as Record<string, any>) : undefined;

const clampPercentValue = (value: unknown): number | undefined => {
  if (typeof value !== 'number' || !Number.isFinite(value)) return undefined;
  return Math.min(100, Math.max(0, value));
};

const cloneConfigRecord = (
  config: SlideBlock['config'] | Record<string, any> | undefined | null,
): Record<string, any> => {
  const record = asRecord(config);
  return record ? { ...record } : {};
};

export const readTextSizingConfig = (source: unknown): TextSizingSnapshot => {
  const root = asRecord(source);
  if (!root) return {};
  const sizingRoot = asRecord(root.textSizing) ?? root;
  const autoWidth = typeof sizingRoot.autoWidth === 'boolean' ? sizingRoot.autoWidth : undefined;
  const width = clampPercentValue(sizingRoot.width);
  const height = clampPercentValue(sizingRoot.height);
  const autoHeight = typeof sizingRoot.autoHeight === 'boolean' ? sizingRoot.autoHeight : undefined;
  const devicesRaw = asRecord(sizingRoot.devices);
  const devices: Partial<Record<DeviceKind, TextSizingDimensions>> = {};
  if (devicesRaw) {
    TEXT_SIZING_DEVICE_ORDER.forEach((device) => {
      const entry = asRecord(devicesRaw[device]);
      if (!entry) return;
      const deviceWidth = clampPercentValue(entry.width);
      const deviceHeight = clampPercentValue(entry.height);
      if (deviceWidth !== undefined || deviceHeight !== undefined) {
        devices[device] = {
          width: deviceWidth,
          height: deviceHeight,
        };
      }
    });
  }
  const snapshot: TextSizingSnapshot = {};
  if (autoWidth !== undefined) snapshot.autoWidth = autoWidth;
  if (typeof autoHeight === 'boolean') snapshot.autoHeight = autoHeight;
  if (width !== undefined) snapshot.width = width;
  if (height !== undefined) snapshot.height = height;
  if (Object.keys(devices).length > 0) snapshot.devices = devices;
  return snapshot;
};

export const pickTextSizingDimensions = (
  sizing: TextSizingSnapshot | undefined,
  device: DeviceKind,
): TextSizingDimensions | undefined => {
  if (!sizing) return undefined;
  const deviceEntry = sizing.devices?.[device];
  const width = deviceEntry?.width ?? sizing.width;
  const height = deviceEntry?.height ?? sizing.height;
  if (width === undefined && height === undefined) return undefined;
  return { width, height };
};

export const writeTextSizingToConfig = (
  config: SlideBlock['config'] | Record<string, any> | undefined,
  device: DeviceKind,
  frame: Frame,
): Record<string, any> => {
  const base = cloneConfigRecord(config);
  const existingSizing = asRecord(base.textSizing);
  const nextSizing: Record<string, any> = existingSizing ? { ...existingSizing } : {};
  const devicesRaw = asRecord(nextSizing.devices);
  const nextDevices: Record<string, any> = devicesRaw ? { ...devicesRaw } : {};
  const deviceSizing: Record<string, number> = {};
  const width = clampPercentValue(frame.w);
  const height = clampPercentValue(frame.h);
  if (width !== undefined) deviceSizing.width = width;
  if (height !== undefined) deviceSizing.height = height;
  nextDevices[device] = deviceSizing;
  nextSizing.devices = nextDevices;
  if (width !== undefined) nextSizing.width = width;
  if (height !== undefined) nextSizing.height = height;
  if (existingSizing) {
    if (typeof existingSizing.autoWidth === 'boolean') {
      nextSizing.autoWidth = existingSizing.autoWidth;
    }
    if (typeof (existingSizing as Record<string, any>).autoHeight === 'boolean') {
      nextSizing.autoHeight = (existingSizing as Record<string, any>).autoHeight;
    }
  }
  base.textSizing = nextSizing;
  return base;
};

export const updateConfigWithTextContent = (
  block: SlideBlock,
  text: string,
): SlideBlock['config'] | undefined => {
  if (!isTextualKind(block.kind)) return block.config;
  const base = cloneConfigRecord(block.config);
  if (block.kind === 'button') {
    base.label = text;
  } else {
    base.text = text;
    base.content = text;
  }
  const sizingSource = asRecord(base.textSizing);
  const nextSizing: Record<string, any> = sizingSource ? { ...sizingSource } : {};
  if (nextSizing.autoWidth !== true) {
    nextSizing.autoWidth = true;
  }
  if (nextSizing.autoHeight !== true) {
    nextSizing.autoHeight = true;
  }
  if (Object.keys(nextSizing).length > 0) {
    base.textSizing = nextSizing;
  }
  return Object.keys(base).length > 0 ? base : undefined;
};

const sanitizeEditableText = (raw: string): string => {
  const normalized = raw.replace(/\u00A0/g, ' ').replace(/\r\n?/g, '\n');
  const trimmed = normalized.trim();
  return trimmed.length === 0 ? DEFAULT_TEXT_PLACEHOLDER : normalized;
};

const resolveDisplayText = (value: string): string => {
  const trimmed = value.trim();
  return trimmed.length === 0 ? DEFAULT_TEXT_PLACEHOLDER : value;
};

export type ButtonBlockVariant = 'Primary' | 'Outline' | 'Ghost';
export type ButtonBlockSize = 'Small' | 'Medium' | 'Large';

export type ButtonBlockConfig = {
  label: string;
  href: string;
  variant: ButtonBlockVariant;
  size: ButtonBlockSize;
  fullWidth: boolean;
  radius: number;
  shadow: boolean;
  textColor: string;
  bgColor: string;
};

export const BUTTON_VARIANTS: ButtonBlockVariant[] = ['Primary', 'Outline', 'Ghost'];
export const BUTTON_SIZES: ButtonBlockSize[] = ['Small', 'Medium', 'Large'];

const BUTTON_FONT_SIZE_PX: Record<ButtonBlockSize, number> = {
  Small: 14,
  Medium: 16,
  Large: 18,
};

const BLOCK_SHADOW_VALUE: Record<BlockShadowPreset, string | undefined> = {
  none: undefined,
  sm: '0 1px 2px rgba(15, 23, 42, 0.08), 0 1px 3px rgba(15, 23, 42, 0.04)',
  md: '0 4px 6px rgba(15, 23, 42, 0.1), 0 2px 4px rgba(15, 23, 42, 0.06)',
  lg: '0 10px 15px rgba(15, 23, 42, 0.12), 0 4px 6px rgba(15, 23, 42, 0.05)',
};

export type BlockAnimationType =
  | 'none'
  | 'fade-in'
  | 'slide-in-left'
  | 'slide-in-right'
  | 'slide-in-up'
  | 'slide-in-down'
  | 'zoom-in';

export type BlockHoverTransition =
  | 'none'
  | 'grow'
  | 'shrink'
  | 'pulse'
  | 'shadow'
  | 'rotate';

export type BlockAnimationConfig = {
  type: BlockAnimationType;
  duration: number;
  delay: number;
};

export type BlockTransitionConfig = {
  hover: BlockHoverTransition;
  duration: number;
};

const BLOCK_ANIMATION_TYPES: BlockAnimationType[] = [
  'none',
  'fade-in',
  'slide-in-left',
  'slide-in-right',
  'slide-in-up',
  'slide-in-down',
  'zoom-in',
];

const BLOCK_TRANSITION_TYPES: BlockHoverTransition[] = [
  'none',
  'grow',
  'shrink',
  'pulse',
  'shadow',
  'rotate',
];

type BlockAnimationDefinition = {
  name: string;
  timingFunction: string;
};

const BLOCK_ANIMATION_DEFINITIONS: Record<Exclude<BlockAnimationType, 'none'>, BlockAnimationDefinition> = {
  'fade-in': { name: 'of-fade-in', timingFunction: 'ease-out' },
  'slide-in-left': { name: 'of-slide-in-left', timingFunction: 'ease-out' },
  'slide-in-right': { name: 'of-slide-in-right', timingFunction: 'ease-out' },
  'slide-in-up': { name: 'of-slide-in-up', timingFunction: 'ease-out' },
  'slide-in-down': { name: 'of-slide-in-down', timingFunction: 'ease-out' },
  'zoom-in': { name: 'of-zoom-in', timingFunction: 'ease-out' },
};

const BLOCK_TRANSITION_CLASS_MAP: Record<Exclude<BlockHoverTransition, 'none'>, string> = {
  grow: 'of-hover-grow',
  shrink: 'of-hover-shrink',
  pulse: 'of-hover-pulse',
  shadow: 'of-hover-shadow',
  rotate: 'of-hover-rotate',
};

export const DEFAULT_BLOCK_ANIMATION_CONFIG: BlockAnimationConfig = {
  type: 'none',
  duration: 300,
  delay: 0,
};

export const DEFAULT_BLOCK_TRANSITION_CONFIG: BlockTransitionConfig = {
  hover: 'none',
  duration: 200,
};

export const BLOCK_INTERACTION_GLOBAL_STYLES = `
@keyframes of-fade-in {
  from {
    opacity: 0;
  }
  to {
    opacity: 1;
  }
}

@keyframes of-slide-in-left {
  from {
    opacity: 0;
    transform: translate3d(-32px, 0, 0);
  }
  to {
    opacity: 1;
    transform: translate3d(0, 0, 0);
  }
}

@keyframes of-slide-in-right {
  from {
    opacity: 0;
    transform: translate3d(32px, 0, 0);
  }
  to {
    opacity: 1;
    transform: translate3d(0, 0, 0);
  }
}

@keyframes of-slide-in-up {
  from {
    opacity: 0;
    transform: translate3d(0, 32px, 0);
  }
  to {
    opacity: 1;
    transform: translate3d(0, 0, 0);
  }
}

@keyframes of-slide-in-down {
  from {
    opacity: 0;
    transform: translate3d(0, -32px, 0);
  }
  to {
    opacity: 1;
    transform: translate3d(0, 0, 0);
  }
}

@keyframes of-zoom-in {
  from {
    opacity: 0;
    transform: scale(0.9);
  }
  to {
    opacity: 1;
    transform: scale(1);
  }
}

@keyframes of-hover-pulse-keyframes {
  from {
    transform: scale(1);
  }
  to {
    transform: scale(1.05);
  }
}

.of-hover-grow {
  transition-property: transform, box-shadow;
  transition-duration: var(--of-transition-duration, 200ms);
  transition-timing-function: ease-out;
}

.of-hover-grow:hover {
  transform: scale(1.05);
}

.of-hover-shrink {
  transition-property: transform;
  transition-duration: var(--of-transition-duration, 200ms);
  transition-timing-function: ease-out;
}

.of-hover-shrink:hover {
  transform: scale(0.96);
}

.of-hover-pulse {
  transition: none;
}

.of-hover-pulse:hover {
  animation: of-hover-pulse-keyframes var(--of-transition-duration, 600ms) ease-in-out infinite alternate;
}

.of-hover-shadow {
  transition-property: box-shadow, transform;
  transition-duration: var(--of-transition-duration, 200ms);
  transition-timing-function: ease-out;
}

.of-hover-shadow:hover {
  box-shadow: 0 15px 35px rgba(15, 23, 42, 0.18);
  transform: translateY(-4px);
}

.of-hover-rotate {
  transition-property: transform;
  transition-duration: var(--of-transition-duration, 200ms);
  transition-timing-function: ease-out;
}

.of-hover-rotate:hover {
  transform: rotate(3deg);
}

.of-interactive-box {
  position: relative;
  outline: 1px solid transparent;
  outline-offset: 0;
  transition: transform 160ms ease, box-shadow 160ms ease, outline-color 120ms ease;
}

.of-interactive-box[data-editable='true'] {
  cursor: default;
}

.of-interactive-box[data-editable='true']:hover {
  outline-style: dashed;
  outline-width: 1.5px;
  outline-color: rgba(56, 189, 248, 0.55);
  cursor: grab;
}

.of-interactive-box[data-editable='true'][data-selected='true'] {
  outline-style: solid;
  outline-width: 2px;
  outline-color: rgba(56, 189, 248, 0.85);
}

.of-interactive-box[data-editable='true'][data-selected='true']:hover {
  outline-color: rgba(56, 189, 248, 0.9);
}

.of-interactive-box .block-pointer-target {
  -webkit-user-drag: none;
}

.of-interactive-box[data-block-dragging='true'] .block-pointer-target {
  pointer-events: none;
}

.of-interactive-box[data-editable='true'][data-dragging='true'] {
  cursor: grabbing;
  box-shadow: 0 18px 36px -12px rgba(15, 23, 42, 0.3);
}

.of-interactive-box[data-snapping='true'] {
  transition-property: left, top, transform, box-shadow, outline-color;
  transition-duration: 180ms;
  transition-timing-function: ease-out;
}
`;

const BLOCK_GRADIENT_DIRECTION_MAP: Record<BlockBackgroundGradientDirection, string> = {
  'to-top': 'to top',
  'to-bottom': 'to bottom',
  'to-left': 'to left',
  'to-right': 'to right',
};

const clampBackgroundOpacity = (value?: number): number => {
  if (typeof value !== 'number' || Number.isNaN(value)) {
    return 100;
  }
  if (value <= 1) {
    return Math.round(Math.min(1, Math.max(0, value)) * 100);
  }
  return Math.round(Math.min(100, Math.max(0, value)));
};

const clampBackgroundRadius = (value?: number): number => {
  if (typeof value !== 'number' || Number.isNaN(value)) {
    return 0;
  }
  return Math.max(0, value);
};

type BlockBackgroundPresentation = {
  style: CSSProperties;
  radius: number;
};

const getBlockBackgroundPresentation = (
  background?: BlockBackground | null,
): BlockBackgroundPresentation | null => {
  if (!background || background.type === 'none') {
    return null;
  }

  const radius = clampBackgroundRadius(background.radius);
  const opacity = clampBackgroundOpacity(background.opacity) / 100;
  const overlayStyle: CSSProperties = {
    position: 'absolute',
    inset: 0,
    pointerEvents: 'none',
    borderRadius: radius,
    opacity,
    zIndex: -1,
  };

  if (background.type === 'color') {
    const color =
      typeof background.color === 'string' && background.color.trim().length > 0
        ? background.color
        : DEFAULT_BLOCK_BACKGROUND_COLOR;
    overlayStyle.backgroundColor = color;
    return { style: overlayStyle, radius };
  }

  if (background.type === 'gradient') {
    const from =
      typeof background.color === 'string' && background.color.trim().length > 0
        ? background.color
        : DEFAULT_BLOCK_GRADIENT_FROM;
    const to =
      typeof background.color2 === 'string' && background.color2.trim().length > 0
        ? background.color2
        : DEFAULT_BLOCK_GRADIENT_TO;
    const directionKey =
      background.direction && BLOCK_GRADIENT_DIRECTION_MAP[background.direction]
        ? background.direction
        : 'to-bottom';
    const direction = BLOCK_GRADIENT_DIRECTION_MAP[directionKey];
    overlayStyle.backgroundImage = `linear-gradient(${direction}, ${from}, ${to})`;
    return { style: overlayStyle, radius };
  }

  if (background.type === 'image') {
    const url = typeof background.url === 'string' && background.url.trim().length > 0 ? background.url : undefined;
    if (!url) {
      return null;
    }
    overlayStyle.backgroundImage = `url(${url})`;
    overlayStyle.backgroundSize = 'cover';
    overlayStyle.backgroundPosition = 'center';
    overlayStyle.backgroundRepeat = 'no-repeat';
    return { style: overlayStyle, radius };
  }

  return null;
};

function getBlockChromeStyle(
  block: SlideBlock,
  backgroundPresentation?: BlockBackgroundPresentation | null,
): CSSProperties {
  const textual = isTextualKind(block.kind);
  const style: CSSProperties = {
    width: textual ? 'fit-content' : '100%',
    height: textual ? 'fit-content' : '100%',
    maxWidth: '100%',
    maxHeight: '100%',
    boxSizing: 'border-box',
    backgroundColor: 'transparent',
    display: textual ? 'inline-flex' : 'block',
  };

  if (textual) {
    style.alignItems = 'flex-start';
  }

  const shadowKey = (block.boxShadow ?? 'none') as BlockShadowPreset;
  const shadowValue = BLOCK_SHADOW_VALUE[shadowKey];
  if (shadowValue) {
    style.boxShadow = shadowValue;
  }

  const borderWidth =
    typeof block.borderWidth === 'number' && Number.isFinite(block.borderWidth)
      ? Math.max(0, block.borderWidth)
      : undefined;
  const borderColor =
    typeof block.borderColor === 'string' ? block.borderColor : undefined;

  if (borderWidth && borderWidth > 0) {
    style.borderWidth = borderWidth;
    style.borderStyle = 'solid';
    style.borderColor = borderColor ?? 'rgba(15, 23, 42, 0.12)';
  } else if (borderColor && borderColor !== 'transparent') {
    style.borderWidth = 1;
    style.borderStyle = 'solid';
    style.borderColor = borderColor;
  }

  const borderRadius =
    typeof block.borderRadius === 'number' && Number.isFinite(block.borderRadius)
      ? Math.max(0, block.borderRadius)
      : undefined;
  const backgroundRadius = backgroundPresentation ? backgroundPresentation.radius : undefined;
  const resolvedRadius =
    borderRadius !== undefined || backgroundRadius !== undefined
      ? Math.max(borderRadius ?? 0, backgroundRadius ?? 0)
      : undefined;

  if (resolvedRadius !== undefined && resolvedRadius > 0) {
    style.borderRadius = resolvedRadius;
  } else if (borderRadius !== undefined) {
    style.borderRadius = borderRadius;
  }

  return style;
}

type BlockChromeProps = { block: SlideBlock; children: ReactNode };

const BlockChrome = React.forwardRef<HTMLDivElement, BlockChromeProps>(({ block, children }, ref) => {
  const backgroundPresentation = getBlockBackgroundPresentation(block.background);
  const baseStyle = getBlockChromeStyle(block, backgroundPresentation);
  const interaction = getBlockInteractionPresentation(block);
  const style = { ...baseStyle, ...(interaction.style || {}) } as CSSProperties;
  const textual = isTextualKind(block.kind);
  const className = ['relative'];
  if (textual) {
    className.push('inline-flex', 'max-w-full');
  } else {
    className.push('h-full', 'w-full');
  }
  if (interaction.classNames && interaction.classNames.length > 0) {
    className.push(...interaction.classNames);
  }
  return (
    <div ref={ref} className={className.join(' ')} style={style}>
      {backgroundPresentation && (
        <div
          aria-hidden
          className="pointer-events-none absolute inset-0"
          style={backgroundPresentation.style}
        />
      )}
      {children}
    </div>
  );
});

BlockChrome.displayName = 'BlockChrome';

type BlockChromeWithAutoSizeProps = {
  block: SlideBlock;
  blockId: string;
  frame: Frame;
  deviceSize: { width: number; height: number };
  autoWidthEnabled: boolean;
  autoHeightEnabled: boolean;
  minSizePct: { width: number; height: number };
  onFrameChange: (
    blockId: string,
    frame: Frame,
    options?: SlidesManagerChangeOptions,
  ) => void;
  children: ReactNode;
};

const BlockChromeWithAutoSize = ({
  block,
  blockId,
  frame,
  deviceSize,
  autoWidthEnabled,
  autoHeightEnabled,
  minSizePct,
  onFrameChange,
  children,
}: BlockChromeWithAutoSizeProps) => {
  const elementRef = useRef<HTMLDivElement | null>(null);
  const frameRef = useRef(frame);
  const rafRef = useRef<number | null>(null);
  frameRef.current = frame;

  const scheduleMeasurement = useCallback(() => {
    if (!isTextualKind(block.kind)) return;
    const node = elementRef.current;
    if (!node) return;
    const container = node.parentElement as HTMLElement | null;
    if (!container) return;
    if (rafRef.current !== null) {
      cancelAnimationFrame(rafRef.current);
    }
    rafRef.current = requestAnimationFrame(() => {
      rafRef.current = null;
      const currentFrame = frameRef.current;
      const containerStyle = container.style;
      const nodeStyle = node.style;
      const previous = {
        containerWidth: containerStyle.width,
        containerHeight: containerStyle.height,
        containerMinWidth: containerStyle.minWidth,
        containerMinHeight: containerStyle.minHeight,
        nodeWidth: nodeStyle.width,
        nodeHeight: nodeStyle.height,
        nodeMaxWidth: nodeStyle.maxWidth,
        nodeMaxHeight: nodeStyle.maxHeight,
      };

      containerStyle.height = 'auto';
      containerStyle.minHeight = '0';
      nodeStyle.height = 'auto';
      nodeStyle.maxHeight = 'none';

      if (autoWidthEnabled) {
        containerStyle.width = 'auto';
        containerStyle.minWidth = '0';
        nodeStyle.width = 'max-content';
        nodeStyle.maxWidth = 'none';
      } else {
        const widthPx = Math.max(0, (currentFrame.w / 100) * deviceSize.width);
        containerStyle.width = `${widthPx}px`;
        containerStyle.minWidth = '0';
        nodeStyle.width = '100%';
        nodeStyle.maxWidth = '100%';
      }

      const measuredWidth = autoWidthEnabled ? node.scrollWidth : Math.max(container.offsetWidth, node.scrollWidth);
      const measuredHeight = node.scrollHeight;

      containerStyle.width = previous.containerWidth;
      containerStyle.height = previous.containerHeight;
      containerStyle.minWidth = previous.containerMinWidth;
      containerStyle.minHeight = previous.containerMinHeight;
      nodeStyle.width = previous.nodeWidth;
      nodeStyle.height = previous.nodeHeight;
      nodeStyle.maxWidth = previous.nodeMaxWidth;
      nodeStyle.maxHeight = previous.nodeMaxHeight;

      if (!Number.isFinite(measuredWidth) || !Number.isFinite(measuredHeight)) {
        return;
      }

      const widthPct = clamp((measuredWidth / deviceSize.width) * 100, 0, 100);
      const heightPct = clamp((measuredHeight / deviceSize.height) * 100, 0, 100);

      const nextFrame: Frame = { ...currentFrame };
      const targetWidth = autoWidthEnabled
        ? Math.max(widthPct, minSizePct.width)
        : clamp(Math.max(currentFrame.w, minSizePct.width), minSizePct.width, 100);
      const requiredHeight = Math.max(heightPct, minSizePct.height);
      const targetHeight = autoHeightEnabled
        ? requiredHeight
        : Math.max(requiredHeight, currentFrame.h);

      let changed = false;
      if (Math.abs(nextFrame.w - targetWidth) > 0.1) {
        nextFrame.w = targetWidth;
        changed = true;
      }
      if (Math.abs(nextFrame.h - targetHeight) > 0.1) {
        nextFrame.h = targetHeight;
        changed = true;
      }

      if (changed) {
        frameRef.current = nextFrame;
        onFrameChange(blockId, nextFrame, { commit: false });
      }
    });
  }, [autoHeightEnabled, autoWidthEnabled, block.kind, blockId, deviceSize.height, deviceSize.width, minSizePct.height, minSizePct.width, onFrameChange]);

  useLayoutEffect(() => {
    if (!isTextualKind(block.kind)) return;
    scheduleMeasurement();
  }, [block, frame, scheduleMeasurement]);

  useLayoutEffect(() => {
    if (!isTextualKind(block.kind)) return;
    const node = elementRef.current;
    if (!node) return;
    const observer = new ResizeObserver(() => scheduleMeasurement());
    observer.observe(node);
    return () => {
      observer.disconnect();
      if (rafRef.current !== null) {
        cancelAnimationFrame(rafRef.current);
        rafRef.current = null;
      }
    };
  }, [block.kind, scheduleMeasurement]);

  const wrapperClassName = ['block-wrapper'];
  if (isTextualKind(block.kind)) {
    wrapperClassName.push('inline-flex', 'max-w-full');
  } else {
    wrapperClassName.push('flex', 'h-full', 'w-full');
  }

  return (
    <BlockChrome ref={isTextualKind(block.kind) ? elementRef : undefined} block={block}>
      <div className={wrapperClassName.join(' ')}>{children}</div>
    </BlockChrome>
  );
};

export const DEFAULT_BUTTON_CONFIG: ButtonBlockConfig = {
  label: 'Button',
  href: '/menu',
  variant: 'Primary',
  size: 'Medium',
  fullWidth: false,
  radius: 4,
  shadow: false,
  textColor: '#ffffff',
  bgColor: '#000000',
};

export type BlockAspectRatio = 'original' | 'square' | '4:3' | '16:9';

export type ImageBlockConfig = {
  url: string;
  fit: 'cover' | 'contain';
  focalX: number;
  focalY: number;
  radius: number;
  shadow: boolean;
  alt: string;
  aspectRatio: BlockAspectRatio;
};

export const DEFAULT_IMAGE_CONFIG: ImageBlockConfig = {
  url: '',
  fit: 'cover',
  focalX: 0.5,
  focalY: 0.5,
  radius: 0,
  shadow: false,
  alt: '',
  aspectRatio: 'original',
};

export type GalleryBlockItem = { url: string; alt?: string };

export type GalleryBlockConfig = {
  items: GalleryBlockItem[];
  layout: 'grid' | 'carousel';
  autoplay: boolean;
  interval: number;
  radius: number;
  shadow: boolean;
  aspectRatio: BlockAspectRatio;
};

export const DEFAULT_GALLERY_CONFIG: GalleryBlockConfig = {
  items: [],
  layout: 'grid',
  autoplay: false,
  interval: 3000,
  radius: 0,
  shadow: false,
  aspectRatio: 'original',
};

const ASPECT_RATIO_ALIASES: Record<string, BlockAspectRatio> = {
  original: 'original',
  auto: 'original',
  natural: 'original',
  none: 'original',
  square: 'square',
  '1:1': 'square',
  '1x1': 'square',
  '4:3': '4:3',
  '4x3': '4:3',
  '16:9': '16:9',
  '16x9': '16:9',
};

export function parseBlockAspectRatio(value: unknown): BlockAspectRatio | undefined {
  if (typeof value !== 'string') return undefined;
  const normalized = value.trim().toLowerCase();
  return ASPECT_RATIO_ALIASES[normalized];
}

export function normalizeBlockAspectRatio(
  value: unknown,
  fallback: BlockAspectRatio,
): BlockAspectRatio {
  return parseBlockAspectRatio(value) ?? fallback;
}

export function getAspectRatioValue(aspectRatio: BlockAspectRatio): string | undefined {
  switch (aspectRatio) {
    case 'square':
      return '1 / 1';
    case '4:3':
      return '4 / 3';
    case '16:9':
      return '16 / 9';
    default:
      return undefined;
  }
}

export type QuoteBlockConfig = {
  text: string;
  author: string;
  style: 'plain' | 'emphasis' | 'card';
  bgColor: string;
  bgOpacity: number;
  radius: number;
  padding: number;
  align: 'left' | 'center' | 'right';
  useReview: boolean;
  reviewId: string | null;
};

export const DEFAULT_QUOTE_CONFIG: QuoteBlockConfig = {
  text: DEFAULT_TEXT_PLACEHOLDER,
  author: '',
  style: 'plain',
  bgColor: '#ffffff',
  bgOpacity: 1,
  radius: 0,
  padding: 0,
  align: 'left',
  useReview: false,
  reviewId: null,
};

export type BlockShadowPreset = 'none' | 'sm' | 'md' | 'lg';

export type BlockBackgroundGradientDirection =
  | 'to-top'
  | 'to-bottom'
  | 'to-left'
  | 'to-right';

export type BlockBackground = {
  type: 'none' | 'color' | 'gradient' | 'image';
  color?: string;
  color2?: string;
  direction?: BlockBackgroundGradientDirection;
  url?: string;
  radius?: number;
  opacity?: number;
};

export type SlideBlock = {
  id: string;
  kind: 'heading' | 'subheading' | 'text' | 'button' | 'image' | 'quote' | 'gallery' | 'spacer';
  text?: string;
  content?: string;
  href?: string;
  src?: string;
  alt?: string;
  aspectRatio?: BlockAspectRatio;
  items?: { src: string; alt?: string }[];
  frames: Partial<Record<DeviceKind, Frame>>;
  color?: string;
  align?: 'left' | 'center' | 'right';
  size?: 'sm' | 'md' | 'lg' | 'xl';
  fontFamily?: SlideBlockFontFamily;
  fontWeight?: number;
  fontSize?: number;
  lineHeight?: number;
  lineHeightUnit?: 'em' | 'px';
  letterSpacing?: number;
  textColor?: string;
  textShadow?: { x: number; y: number; blur: number; color: string } | null;
  shadowX?: number;
  shadowY?: number;
  shadowBlur?: number;
  shadowColor?: string;
  bgStyle?: 'none' | 'solid' | 'glass';
  bgColor?: string;
  bgOpacity?: number;
  radius?: number;
  padding?: number;
  buttonVariant?: 'primary' | 'secondary';
  boxShadow?: BlockShadowPreset;
  borderColor?: string;
  borderWidth?: number;
  borderRadius?: number;
  background?: BlockBackground;
  config?:
    | (Partial<ButtonBlockConfig> &
        Partial<ImageBlockConfig> &
        Partial<GalleryBlockConfig> &
        Partial<QuoteBlockConfig> &
        { background?: BlockBackground } &
        Record<string, any>)
    | null;
  fit?: 'cover' | 'contain';
  author?: string;
  height?: number;
  locked?: boolean;
};

const TEXT_BLOCK_KINDS: SlideBlock['kind'][] = [
  'heading',
  'subheading',
  'text',
  'quote',
  'button',
];

const isTextualBlock = (kind: SlideBlock['kind']): boolean =>
  TEXT_BLOCK_KINDS.includes(kind);

export type SlideBackground = {
  type: 'none' | 'color' | 'image' | 'video';
  color?: string;
  opacity?: number;
  url?: string;
  fit?: 'cover' | 'contain';
  focal?: { x: number; y: number };
  overlay?: { color: string; opacity: number };
  blur?: number;
  poster?: string;
  loop?: boolean;
  mute?: boolean;
  autoplay?: boolean;
};

export type SlideCfg = {
  background?: SlideBackground;
  blocks: SlideBlock[];
};

export type SlidesManagerChangeOptions = {
  commit?: boolean;
};

type SlidesManagerProps = {
  initialCfg: SlideCfg;
  onChange: (cfg: SlideCfg, options?: SlidesManagerChangeOptions) => void;
  editable: boolean;
  selectedId?: string | null;
  onSelectBlock?: (id: string | null, options?: { openInspector?: boolean }) => void;
  openInspector?: () => void;
  onCanvasClick?: () => void;
  activeDevice?: DeviceKind;
  editInPreview?: boolean;
  scale?: number;
  onManipulationChange?: (manipulating: boolean) => void;
};

const clamp = (v: number, min: number, max: number) => Math.min(max, Math.max(min, v));

const getBlockFontFamily = (block: SlideBlock): SlideBlockFontFamily =>
  resolveBlockFontFamily(block);

const getResolvedFontStack = (
  family: SlideBlockFontFamily,
): string | undefined => getFontStackForFamily(family);

const SIZE_TO_FONT_SIZE: Record<NonNullable<SlideBlock['size']>, number> = {
  sm: 18,
  md: 24,
  lg: 40,
  xl: 56,
};

const resolveLineHeightValue = (
  value?: number,
  unit?: SlideBlock['lineHeightUnit'],
): string | number | undefined => {
  if (typeof value !== 'number') return undefined;
  if (unit === 'px') return `${value}px`;
  if (unit === 'em') return `${value}em`;
  return value;
};

const hexToRgba = (hex: string, opacity: number) => {
  if (!hex) return undefined;
  const normalized = hex.trim();
  if (!normalized.startsWith('#')) {
    return normalized;
  }
  let value = normalized.slice(1);
  if (value.length === 3) {
    value = value
      .split('')
      .map((c) => c + c)
      .join('');
  }
  if (value.length !== 6 && value.length !== 8) {
    return normalized;
  }
  const r = parseInt(value.slice(0, 2), 16);
  const g = parseInt(value.slice(2, 4), 16);
  const b = parseInt(value.slice(4, 6), 16);
  if (Number.isNaN(r) || Number.isNaN(g) || Number.isNaN(b)) {
    return normalized;
  }
  let alpha = typeof opacity === 'number' ? opacity : 1;
  if (value.length === 8) {
    const rawAlpha = parseInt(value.slice(6, 8), 16);
    if (!Number.isNaN(rawAlpha)) {
      alpha = rawAlpha / 255;
    }
  }
  return `rgba(${r}, ${g}, ${b}, ${clamp(alpha, 0, 1)})`;
};

const resolveTextShadowStyle = (block: SlideBlock): string | undefined => {
  if (!block.textShadow) return undefined;
  const x =
    typeof block.textShadow.x === 'number'
      ? block.textShadow.x
      : typeof block.shadowX === 'number'
        ? block.shadowX
        : DEFAULT_TEXT_SHADOW.x;
  const y =
    typeof block.textShadow.y === 'number'
      ? block.textShadow.y
      : typeof block.shadowY === 'number'
        ? block.shadowY
        : DEFAULT_TEXT_SHADOW.y;
  const blur =
    typeof block.textShadow.blur === 'number'
      ? block.textShadow.blur
      : typeof block.shadowBlur === 'number'
        ? block.shadowBlur
        : DEFAULT_TEXT_SHADOW.blur;
  const color =
    typeof block.textShadow.color === 'string' && block.textShadow.color.trim().length > 0
      ? block.textShadow.color
      : typeof block.shadowColor === 'string' && block.shadowColor.trim().length > 0
        ? block.shadowColor
        : DEFAULT_TEXT_SHADOW.color;
  return `${x}px ${y}px ${blur}px ${color}`;
};

export function resolveBlockAnimationConfig(block: SlideBlock): BlockAnimationConfig {
  const rawConfig =
    block.config && typeof block.config === 'object' ? ((block.config as Record<string, any>).animation as Record<string, any>) : undefined;
  const typeCandidate =
    typeof rawConfig?.type === 'string'
      ? rawConfig.type.trim().toLowerCase().replace(/\s+/g, '-')
      : undefined;
  const type = BLOCK_ANIMATION_TYPES.includes(typeCandidate as BlockAnimationType)
    ? (typeCandidate as BlockAnimationType)
    : DEFAULT_BLOCK_ANIMATION_CONFIG.type;
  const durationCandidate = parseNumber(rawConfig?.duration);
  const delayCandidate = parseNumber(rawConfig?.delay);
  return {
    type,
    duration:
      durationCandidate !== undefined && Number.isFinite(durationCandidate)
        ? Math.max(0, durationCandidate)
        : DEFAULT_BLOCK_ANIMATION_CONFIG.duration,
    delay:
      delayCandidate !== undefined && Number.isFinite(delayCandidate)
        ? Math.max(0, delayCandidate)
        : DEFAULT_BLOCK_ANIMATION_CONFIG.delay,
  };
}

export function resolveBlockTransitionConfig(block: SlideBlock): BlockTransitionConfig {
  const rawConfig =
    block.config && typeof block.config === 'object' ? ((block.config as Record<string, any>).transition as Record<string, any>) : undefined;
  const hoverCandidate =
    typeof rawConfig?.hover === 'string'
      ? rawConfig.hover.trim().toLowerCase()
      : undefined;
  const hover = BLOCK_TRANSITION_TYPES.includes(hoverCandidate as BlockHoverTransition)
    ? (hoverCandidate as BlockHoverTransition)
    : DEFAULT_BLOCK_TRANSITION_CONFIG.hover;
  const durationCandidate = parseNumber(rawConfig?.duration);
  return {
    hover,
    duration:
      durationCandidate !== undefined && Number.isFinite(durationCandidate)
        ? Math.max(0, durationCandidate)
        : DEFAULT_BLOCK_TRANSITION_CONFIG.duration,
  };
}

export function getBlockInteractionPresentation(
  block: SlideBlock,
): {
  classNames: string[];
  style: (CSSProperties & Record<string, string | number | undefined>) | CSSProperties;
} {
  const animation = resolveBlockAnimationConfig(block);
  const transition = resolveBlockTransitionConfig(block);
  const classes: string[] = [];
  const style: CSSProperties & Record<string, string | number | undefined> = {};

  if (animation.type !== 'none') {
    const definition = BLOCK_ANIMATION_DEFINITIONS[animation.type as Exclude<BlockAnimationType, 'none'>];
    if (definition) {
      style.animationName = definition.name;
      style.animationDuration = `${Math.max(0, animation.duration)}ms`;
      style.animationDelay = `${Math.max(0, animation.delay)}ms`;
      style.animationTimingFunction = definition.timingFunction;
      style.animationFillMode = 'both';
    }
  }

  if (transition.hover !== 'none') {
    const className = BLOCK_TRANSITION_CLASS_MAP[transition.hover as Exclude<BlockHoverTransition, 'none'>];
    if (className) {
      classes.push(className);
      style['--of-transition-duration'] = `${Math.max(0, transition.duration)}ms`;
    }
  }

  return { classNames: classes, style };
}

export function resolveButtonConfig(block: SlideBlock): ButtonBlockConfig {
  const raw = (block.config ?? {}) as Partial<ButtonBlockConfig>;
  const labelFromBlock =
    typeof block.text === 'string' && block.text.trim().length > 0
      ? block.text
      : DEFAULT_BUTTON_CONFIG.label;
  const rawLabel = typeof raw.label === 'string' ? raw.label.trim() : undefined;
  const label = rawLabel && rawLabel.length > 0 ? rawLabel : labelFromBlock;

  const hrefFromBlock =
    typeof block.href === 'string' && block.href.length > 0
      ? block.href
      : DEFAULT_BUTTON_CONFIG.href;
  const href =
    typeof raw.href === 'string'
      ? raw.href
      : hrefFromBlock;

  const legacyVariant: ButtonBlockVariant =
    block.buttonVariant === 'secondary' ? 'Outline' : DEFAULT_BUTTON_CONFIG.variant;
  const variant = (() => {
    const value = typeof raw.variant === 'string' ? raw.variant : undefined;
    if (!value) return legacyVariant;
    const match = BUTTON_VARIANTS.find((item) => item.toLowerCase() === value.toLowerCase());
    return match ?? legacyVariant;
  })();

  const size = (() => {
    const value = typeof raw.size === 'string' ? raw.size : undefined;
    if (!value) return DEFAULT_BUTTON_CONFIG.size;
    const match = BUTTON_SIZES.find((item) => item.toLowerCase() === value.toLowerCase());
    return match ?? DEFAULT_BUTTON_CONFIG.size;
  })();

  const fullWidth =
    typeof raw.fullWidth === 'boolean' ? raw.fullWidth : DEFAULT_BUTTON_CONFIG.fullWidth;

  const radiusSource =
    typeof raw.radius === 'number'
      ? raw.radius
      : typeof block.radius === 'number'
        ? block.radius
        : DEFAULT_BUTTON_CONFIG.radius;
  const radius = Number.isFinite(radiusSource) ? Math.max(0, radiusSource) : DEFAULT_BUTTON_CONFIG.radius;

  const shadow = typeof raw.shadow === 'boolean' ? raw.shadow : DEFAULT_BUTTON_CONFIG.shadow;

  const textColor = (() => {
    if (typeof raw.textColor === 'string' && raw.textColor.trim().length > 0) {
      return raw.textColor;
    }
    if (block.buttonVariant === 'secondary') return '#000000';
    if (typeof block.color === 'string' && block.color.trim().length > 0) return block.color;
    return DEFAULT_BUTTON_CONFIG.textColor;
  })();

  const bgColor = (() => {
    if (typeof raw.bgColor === 'string' && raw.bgColor.trim().length > 0) {
      return raw.bgColor;
    }
    if (block.buttonVariant === 'secondary') return '#ffffff';
    return DEFAULT_BUTTON_CONFIG.bgColor;
  })();

  return {
    label,
    href,
    variant,
    size,
    fullWidth,
    radius,
    shadow,
    textColor,
    bgColor,
  };
}

const BUTTON_HORIZONTAL_PADDING: Record<ButtonBlockSize, number> = {
  Small: 12,
  Medium: 20,
  Large: 24,
};

const BUTTON_VERTICAL_PADDING: Record<ButtonBlockSize, number> = {
  Small: 8,
  Medium: 12,
  Large: 14,
};

function resolveTextBlockFontSize(block: SlideBlock): number {
  if (typeof block.fontSize === 'number' && Number.isFinite(block.fontSize)) {
    return Math.max(block.fontSize, 1);
  }
  if (block.kind === 'button') {
    const button = resolveButtonConfig(block);
    const fontSize = BUTTON_FONT_SIZE_PX[button.size] ?? BUTTON_FONT_SIZE_PX.Medium;
    return Math.max(fontSize, 1);
  }
  if (block.size) {
    const mapped = SIZE_TO_FONT_SIZE[block.size];
    if (typeof mapped === 'number') {
      return Math.max(mapped, 1);
    }
  }
  switch (block.kind) {
    case 'heading':
      return 56;
    case 'subheading':
      return SIZE_TO_FONT_SIZE.md;
    case 'quote':
      return 18;
    default:
      return 16;
  }
}

function resolveLineHeightPx(block: SlideBlock, fontSize: number): number {
  if (typeof block.lineHeight === 'number' && Number.isFinite(block.lineHeight)) {
    if (block.lineHeightUnit === 'px') {
      return Math.max(block.lineHeight, fontSize * 0.75);
    }
    const multiplier = block.lineHeightUnit === 'em' ? block.lineHeight : block.lineHeight;
    return Math.max(multiplier * fontSize, fontSize * 0.75);
  }
  return fontSize * 1.1;
}

function getTextBlockMinSizePct(
  block: SlideBlock,
  deviceSize: { width: number; height: number },
): { width: number; height: number } {
  const fontSize = resolveTextBlockFontSize(block);
  const lineHeight = resolveLineHeightPx(block, fontSize);
  if (block.kind === 'button') {
    const button = resolveButtonConfig(block);
    const paddingX = BUTTON_HORIZONTAL_PADDING[button.size] ?? BUTTON_HORIZONTAL_PADDING.Medium;
    const paddingY = BUTTON_VERTICAL_PADDING[button.size] ?? BUTTON_VERTICAL_PADDING.Medium;
    const minWidthPx = Math.max(fontSize + paddingX * 2, 48);
    const minHeightPx = Math.max(lineHeight + paddingY * 2, fontSize + paddingY * 2);
    return {
      width: clamp((minWidthPx / deviceSize.width) * 100, 1, 100),
      height: clamp((minHeightPx / deviceSize.height) * 100, 1, 100),
    };
  }

  const uniformPadding =
    typeof block.padding === 'number' && Number.isFinite(block.padding)
      ? Math.max(block.padding, 0)
      : 0;
  const minWidthPx = Math.max(fontSize + uniformPadding * 2, 32);
  const minHeightPx = Math.max(lineHeight + uniformPadding * 2, fontSize * 0.9 + uniformPadding * 2);
  return {
    width: clamp((minWidthPx / deviceSize.width) * 100, 1, 100),
    height: clamp((minHeightPx / deviceSize.height) * 100, 1, 100),
  };
}

function isAutoWidthEnabled(block: SlideBlock): boolean {
  if (!block || typeof block !== 'object') return true;
  const sizing = readTextSizingConfig(block.config);
  return typeof sizing.autoWidth === 'boolean' ? sizing.autoWidth : true;
}

function isAutoHeightEnabled(block: SlideBlock): boolean {
  if (!block || typeof block !== 'object') return true;
  const sizing = readTextSizingConfig(block.config);
  return typeof sizing.autoHeight === 'boolean' ? sizing.autoHeight : true;
}

export function resolveImageConfig(block: SlideBlock): ImageBlockConfig {
  const raw = (block.config ?? {}) as Record<string, any>;
  const rawUrl = typeof raw.url === 'string' ? raw.url.trim() : '';
  const url =
    rawUrl.length > 0
      ? rawUrl
      : typeof block.src === 'string' && block.src.length > 0
        ? block.src
        : DEFAULT_IMAGE_CONFIG.url;
  const fitRaw =
    raw.fit === 'contain' || block.fit === 'contain' ? 'contain' : 'cover';
  const focal = raw.focal && typeof raw.focal === 'object' ? raw.focal : undefined;
  const focalXSource =
    typeof raw.focalX === 'number'
      ? raw.focalX
      : typeof focal?.x === 'number'
        ? focal.x
        : undefined;
  const focalYSource =
    typeof raw.focalY === 'number'
      ? raw.focalY
      : typeof focal?.y === 'number'
        ? focal.y
        : undefined;
  const radiusSource =
    typeof raw.radius === 'number'
      ? raw.radius
      : typeof block.radius === 'number'
        ? block.radius
        : undefined;
  const shadowSource =
    typeof raw.shadow === 'boolean'
      ? raw.shadow
      : typeof (raw as any).hasShadow === 'boolean'
        ? Boolean((raw as any).hasShadow)
        : DEFAULT_IMAGE_CONFIG.shadow;
  const altSource =
    typeof raw.alt === 'string'
      ? raw.alt
      : typeof block.alt === 'string'
        ? block.alt
        : DEFAULT_IMAGE_CONFIG.alt;
  const aspectRatioSource =
    parseBlockAspectRatio(raw.aspectRatio) ??
    parseBlockAspectRatio((raw as any).ratio) ??
    parseBlockAspectRatio(block.aspectRatio);

  const focalX = Number.isFinite(focalXSource)
    ? clamp(focalXSource as number, 0, 1)
    : DEFAULT_IMAGE_CONFIG.focalX;
  const focalY = Number.isFinite(focalYSource)
    ? clamp(focalYSource as number, 0, 1)
    : DEFAULT_IMAGE_CONFIG.focalY;
  const radius = Number.isFinite(radiusSource)
    ? Math.max(0, radiusSource as number)
    : DEFAULT_IMAGE_CONFIG.radius;

  return {
    url,
    fit: fitRaw,
    focalX,
    focalY,
    radius,
    shadow: Boolean(shadowSource),
    alt: altSource,
    aspectRatio: aspectRatioSource ?? DEFAULT_IMAGE_CONFIG.aspectRatio,
  };
}

const parseBoolean = (value: unknown): boolean | undefined => {
  if (typeof value === 'boolean') return value;
  if (typeof value === 'string') {
    const normalized = value.trim().toLowerCase();
    if (normalized === 'true') return true;
    if (normalized === 'false') return false;
  }
  return undefined;
};

const parseNumber = (value: unknown): number | undefined => {
  if (typeof value === 'number' && Number.isFinite(value)) return value;
  if (typeof value === 'string') {
    const parsed = Number(value);
    if (Number.isFinite(parsed)) return parsed;
  }
  return undefined;
};

const parseVisibilityBoolean = (value: unknown): boolean | undefined => {
  if (typeof value === 'boolean') return value;
  if (typeof value === 'number') {
    if (value === 0) return false;
    if (value === 1) return true;
    if (Number.isFinite(value)) return value > 0;
  }
  if (typeof value === 'string') {
    const normalized = value.trim().toLowerCase();
    if (normalized === 'true' || normalized === '1' || normalized === 'yes') return true;
    if (normalized === 'false' || normalized === '0' || normalized === 'no') return false;
  }
  return undefined;
};

const normalizeVisibilityConfig = (raw: any): BlockVisibilityConfig => {
  const source = raw && typeof raw === 'object' ? raw : {};
  const resolve = (key: keyof BlockVisibilityConfig) => {
    const value = (source as Record<string, any>)[key];
    const parsed = parseVisibilityBoolean(value);
    return parsed === undefined ? DEFAULT_BLOCK_VISIBILITY[key] : parsed;
  };
  return {
    mobile: resolve('mobile'),
    tablet: resolve('tablet'),
    desktop: resolve('desktop'),
  };
};

export function resolveGalleryConfig(block: SlideBlock): GalleryBlockConfig {
  const raw = (block.config ?? {}) as Record<string, any>;
  const rawItems = Array.isArray(raw.items)
    ? raw.items
    : Array.isArray((raw as any).images)
      ? (raw as any).images
      : undefined;
  const fallbackItems = Array.isArray(block.items)
    ? block.items
    : Array.isArray((block as any).images)
      ? (block as any).images
      : undefined;
  const sourceItems = rawItems ?? fallbackItems ?? [];

  const items: GalleryBlockItem[] = sourceItems
    .map((item) => {
      if (!item) return null;
      if (typeof item === 'string') {
        const url = item.trim();
        return url ? { url } : null;
      }
      if (typeof item === 'object') {
        const urlCandidate =
          typeof (item as any).url === 'string'
            ? (item as any).url
            : typeof (item as any).src === 'string'
              ? (item as any).src
              : typeof (item as any).image === 'string'
                ? (item as any).image
                : undefined;
        if (typeof urlCandidate === 'string') {
          const trimmed = urlCandidate.trim();
          if (trimmed.length > 0) {
            const alt =
              typeof (item as any).alt === 'string' && (item as any).alt.trim().length > 0
                ? (item as any).alt
                : undefined;
            return { url: trimmed, alt };
          }
        }
      }
      return null;
    })
    .filter((value): value is GalleryBlockItem => Boolean(value));

  const rawLayout =
    typeof raw.layout === 'string'
      ? raw.layout
      : typeof (raw as any).mode === 'string'
        ? (raw as any).mode
        : typeof (block as any).layout === 'string'
          ? (block as any).layout
          : undefined;
  const normalizedLayout = typeof rawLayout === 'string' ? rawLayout.trim().toLowerCase() : undefined;
  const layout: GalleryBlockConfig['layout'] =
    normalizedLayout === 'carousel' ? 'carousel' : 'grid';

  const autoplayRaw =
    parseBoolean(raw.autoplay) ??
    parseBoolean((raw as any).autoPlay) ??
    parseBoolean((block as any).autoplay);
  const intervalRaw =
    parseNumber(raw.interval) ??
    parseNumber((raw as any).delay) ??
    parseNumber((block as any).interval);
  const radiusRaw = parseNumber(raw.radius) ?? parseNumber(block.radius);
  const shadowRaw =
    parseBoolean(raw.shadow) ??
    parseBoolean((raw as any).hasShadow) ??
    parseBoolean((block as any).shadow);
  const aspectRatioSource =
    parseBlockAspectRatio(raw.aspectRatio) ??
    parseBlockAspectRatio((raw as any).ratio) ??
    parseBlockAspectRatio((block as any).aspectRatio);

  const intervalCandidate = intervalRaw && intervalRaw > 0 ? intervalRaw : undefined;
  const radiusCandidate = typeof radiusRaw === 'number' && radiusRaw >= 0 ? radiusRaw : undefined;

  return {
    items,
    layout,
    autoplay: layout === 'carousel' ? Boolean(autoplayRaw) : false,
    interval: intervalCandidate ? Math.round(intervalCandidate) : DEFAULT_GALLERY_CONFIG.interval,
    radius: radiusCandidate ?? DEFAULT_GALLERY_CONFIG.radius,
    shadow: Boolean(shadowRaw),
    aspectRatio: aspectRatioSource ?? DEFAULT_GALLERY_CONFIG.aspectRatio,
  };
}

export function resolveQuoteConfig(block: SlideBlock): QuoteBlockConfig {
  const raw = (block.config ?? {}) as Partial<QuoteBlockConfig>;

  const textSource =
    typeof raw.text === 'string'
      ? raw.text
      : typeof block.text === 'string'
        ? block.text
        : DEFAULT_QUOTE_CONFIG.text;

  const authorSource =
    typeof raw.author === 'string'
      ? raw.author
      : typeof block.author === 'string'
        ? block.author
        : DEFAULT_QUOTE_CONFIG.author;

  const styleCandidate =
    typeof raw.style === 'string'
      ? raw.style.toLowerCase()
      : undefined;
  const style: QuoteBlockConfig['style'] =
    styleCandidate === 'emphasis' || styleCandidate === 'card'
      ? styleCandidate
      : 'plain';

  const bgColorSource =
    typeof raw.bgColor === 'string' && raw.bgColor.trim().length > 0
      ? raw.bgColor.trim()
      : typeof block.bgColor === 'string' && block.bgColor.trim().length > 0
        ? block.bgColor.trim()
        : DEFAULT_QUOTE_CONFIG.bgColor;

  const bgOpacitySource =
    parseNumber(raw.bgOpacity) ??
    parseNumber(block.bgOpacity) ??
    DEFAULT_QUOTE_CONFIG.bgOpacity;

  const radiusSource =
    parseNumber(raw.radius) ??
    parseNumber(block.radius) ??
    DEFAULT_QUOTE_CONFIG.radius;

  const paddingSource =
    parseNumber(raw.padding) ??
    parseNumber(block.padding) ??
    DEFAULT_QUOTE_CONFIG.padding;

  const alignCandidate =
    typeof raw.align === 'string'
      ? raw.align
      : typeof block.align === 'string'
        ? block.align
        : DEFAULT_QUOTE_CONFIG.align;
  const alignNormalized =
    typeof alignCandidate === 'string'
      ? alignCandidate.toLowerCase()
      : DEFAULT_QUOTE_CONFIG.align;
  const align: QuoteBlockConfig['align'] =
    alignNormalized === 'center' || alignNormalized === 'right'
      ? (alignNormalized as QuoteBlockConfig['align'])
      : 'left';

  const useReviewSource =
    parseBoolean((raw as any).useReview) ??
    parseBoolean((block as any).useReview) ??
    DEFAULT_QUOTE_CONFIG.useReview;

  const reviewIdRaw =
    typeof raw.reviewId === 'string'
      ? raw.reviewId
      : typeof (block as any).reviewId === 'string'
        ? (block as any).reviewId
        : null;
  const reviewIdNormalized = reviewIdRaw && reviewIdRaw.trim().length > 0 ? reviewIdRaw.trim() : null;

  return {
    text: textSource,
    author: authorSource,
    style,
    bgColor: bgColorSource,
    bgOpacity: clamp(bgOpacitySource, 0, 1),
    radius: Math.max(0, radiusSource),
    padding: Math.max(0, paddingSource),
    align,
    useReview: Boolean(useReviewSource),
    reviewId: reviewIdNormalized,
  };
}

export function resolveBlockVisibility(block: SlideBlock): BlockVisibilityConfig {
  if (!block || typeof block !== 'object') {
    return { ...DEFAULT_BLOCK_VISIBILITY };
  }
  const rawConfig =
    block.config && typeof block.config === 'object'
      ? (block.config as Record<string, any>).visibleOn
      : undefined;
  return normalizeVisibilityConfig(rawConfig);
}

function ensureFrame(block: SlideBlock, device: DeviceKind): Frame {
  const fallback: Frame = { x: 10, y: 10, w: 40, h: 20, r: 0 };
  const sizing = isTextualKind(block.kind) ? readTextSizingConfig(block.config) : undefined;
  const pickForDevice = (frame: Frame): Frame => {
    const sanitized: Frame = {
      x: clamp(typeof frame.x === 'number' ? frame.x : fallback.x, 0, 100),
      y: clamp(typeof frame.y === 'number' ? frame.y : fallback.y, 0, 100),
      w: clamp(typeof frame.w === 'number' ? frame.w : fallback.w, 0, 100),
      h: clamp(typeof frame.h === 'number' ? frame.h : fallback.h, 0, 100),
      r: typeof frame.r === 'number' && Number.isFinite(frame.r) ? frame.r : 0,
    };
    if (isTextualKind(block.kind) && sizing) {
      const dims = pickTextSizingDimensions(sizing, device);
      if (dims?.width !== undefined) {
        sanitized.w = clamp(dims.width, 0, 100);
      }
      if (dims?.height !== undefined) {
        sanitized.h = clamp(dims.height, 0, 100);
      }
    }
    return sanitized;
  };

  if (block.frames?.[device]) return pickForDevice(block.frames[device]!);
  const existing = Object.values(block.frames || {})[0];
  return existing ? pickForDevice(existing) : pickForDevice(fallback);
}

export default function SlidesManager({
  initialCfg,
  onChange,
  editable,
  selectedId,
  onSelectBlock,
  openInspector,
  onCanvasClick,
  activeDevice = 'desktop',
  editInPreview = true,
  scale = 1,
  onManipulationChange,
}: SlidesManagerProps) {
  const frameRef = useRef<HTMLDivElement>(null);
  const cfg = useMemo(() => initialCfg, [initialCfg]);
  const deviceSize = DEVICE_DIMENSIONS[activeDevice] ?? DEVICE_DIMENSIONS.desktop;

  const fontsInUse = useMemo(() => {
    const set = new Set<SlideBlockFontFamily>();
    (cfg.blocks ?? []).forEach((block) => {
      set.add(getBlockFontFamily(block));
    });
    return Array.from(set);
  }, [cfg]);

  useGoogleFontLoader(fontsInUse);

  const [activeGuides, setActiveGuides] = useState<AlignmentGuide[]>([]);

  const visibleBlockFrames = useMemo(
    () =>
      (cfg.blocks ?? [])
        .map((block) => {
          const visibility = resolveBlockVisibility(block);
          if (!visibility[activeDevice]) {
            return null;
          }
          return {
            id: block.id,
            frame: ensureFrame(block, activeDevice),
          };
        })
        .filter(Boolean) as { id: string; frame: Frame }[],
    [cfg, activeDevice],
  );

  const resolveDragSnap = useCallback(
    (frame: Frame, meta: AlignmentSnapMeta): AlignmentSnapResult | null => {
      const { blockId, containerWidth, containerHeight } = meta;
      if (containerWidth <= 0 || containerHeight <= 0) {
        return null;
      }

      const toleranceX = containerWidth ? (ALIGNMENT_TOLERANCE_PX / containerWidth) * 100 : 0;
      const toleranceY = containerHeight ? (ALIGNMENT_TOLERANCE_PX / containerHeight) * 100 : 0;

      const verticalGuides: AlignmentGuide[] = [
        { orientation: 'vertical', position: 50, type: 'canvas-center' },
      ];
      const horizontalGuides: AlignmentGuide[] = [
        { orientation: 'horizontal', position: 50, type: 'canvas-center' },
      ];

      visibleBlockFrames.forEach(({ id, frame: other }) => {
        if (id === blockId) {
          return;
        }
        verticalGuides.push(
          { orientation: 'vertical', position: other.x, type: 'block-edge' },
          { orientation: 'vertical', position: other.x + other.w, type: 'block-edge' },
          { orientation: 'vertical', position: other.x + other.w / 2, type: 'block-center' },
        );
        horizontalGuides.push(
          { orientation: 'horizontal', position: other.y, type: 'block-edge' },
          { orientation: 'horizontal', position: other.y + other.h, type: 'block-edge' },
          { orientation: 'horizontal', position: other.y + other.h / 2, type: 'block-center' },
        );
      });

      let snappedX = frame.x;
      let snappedY = frame.y;
      let verticalGuide: AlignmentGuide | null = null;
      let horizontalGuide: AlignmentGuide | null = null;
      let bestVerticalDelta = Number.POSITIVE_INFINITY;
      let bestVerticalPriority = Number.POSITIVE_INFINITY;
      let bestHorizontalDelta = Number.POSITIVE_INFINITY;
      let bestHorizontalPriority = Number.POSITIVE_INFINITY;
      const EPSILON = 0.0001;

      const tryVertical = (delta: number, value: number, guide: AlignmentGuide) => {
        if (delta > toleranceX) return;
        const priority = GUIDE_PRIORITY[guide.type];
        if (
          verticalGuide === null ||
          delta < bestVerticalDelta - EPSILON ||
          (Math.abs(delta - bestVerticalDelta) <= EPSILON && priority < bestVerticalPriority)
        ) {
          bestVerticalDelta = delta;
          bestVerticalPriority = priority;
          snappedX = clamp(value, 0, Math.max(0, 100 - frame.w));
          verticalGuide = guide;
        }
      };

      verticalGuides.forEach((guide) => {
        const leftDelta = Math.abs(frame.x - guide.position);
        tryVertical(leftDelta, guide.position, guide);
        const rightDelta = Math.abs(frame.x + frame.w - guide.position);
        tryVertical(rightDelta, guide.position - frame.w, guide);
        const centerDelta = Math.abs(frame.x + frame.w / 2 - guide.position);
        tryVertical(centerDelta, guide.position - frame.w / 2, guide);
      });

      const tryHorizontal = (delta: number, value: number, guide: AlignmentGuide) => {
        if (delta > toleranceY) return;
        const priority = GUIDE_PRIORITY[guide.type];
        if (
          horizontalGuide === null ||
          delta < bestHorizontalDelta - EPSILON ||
          (Math.abs(delta - bestHorizontalDelta) <= EPSILON && priority < bestHorizontalPriority)
        ) {
          bestHorizontalDelta = delta;
          bestHorizontalPriority = priority;
          snappedY = clamp(value, 0, Math.max(0, 100 - frame.h));
          horizontalGuide = guide;
        }
      };

      horizontalGuides.forEach((guide) => {
        const topDelta = Math.abs(frame.y - guide.position);
        tryHorizontal(topDelta, guide.position, guide);
        const bottomDelta = Math.abs(frame.y + frame.h - guide.position);
        tryHorizontal(bottomDelta, guide.position - frame.h, guide);
        const centerDelta = Math.abs(frame.y + frame.h / 2 - guide.position);
        tryHorizontal(centerDelta, guide.position - frame.h / 2, guide);
      });

      if (!verticalGuide && !horizontalGuide) {
        return null;
      }

      const guides: AlignmentGuide[] = [];
      if (verticalGuide) {
        guides.push({ ...verticalGuide });
      }
      if (horizontalGuide) {
        guides.push({ ...horizontalGuide });
      }

      return {
        frame: {
          ...frame,
          x: clamp(snappedX, 0, Math.max(0, 100 - frame.w)),
          y: clamp(snappedY, 0, Math.max(0, 100 - frame.h)),
        },
        guides,
      };
    },
    [visibleBlockFrames],
  );

  const handleGuidesChange = useCallback((guides: AlignmentGuide[]) => {
    setActiveGuides((prev) => {
      if (
        prev.length === guides.length &&
        prev.every((guide, index) => {
          const next = guides[index];
          return (
            next &&
            next.orientation === guide.orientation &&
            next.type === guide.type &&
            Math.abs(next.position - guide.position) < 0.001
          );
        })
      ) {
        return prev;
      }
      return guides;
    });
  }, []);

  useEffect(() => {
    if (!editable || !editInPreview) {
      setActiveGuides([]);
    }
  }, [editable, editInPreview]);

  useEffect(() => {
    if (!editable) return;
    const updates = cfg.blocks.filter((block) => {
      if (!isTextualKind(block.kind)) return false;
      const content = block.content ?? block.text ?? '';
      return content.trim().length === 0;
    });
    if (updates.length === 0) return;
    const next: SlideCfg = {
      ...cfg,
      blocks: cfg.blocks.map((block) => {
        if (!updates.some((candidate) => candidate.id === block.id)) return block;
        const fallbackText = DEFAULT_TEXT_PLACEHOLDER;
        return {
          ...block,
          text: fallbackText,
          content: fallbackText,
          config: updateConfigWithTextContent(block, fallbackText),
        };
      }),
    };
    onChange(next, { commit: false });
  }, [cfg, editable, onChange]);

  const handleFrameChange = useCallback(
    (blockId: string, frame: Frame, options?: SlidesManagerChangeOptions) => {
      const sanitized: Frame = {
        x: clamp(typeof frame.x === 'number' ? frame.x : 0, 0, 100),
        y: clamp(typeof frame.y === 'number' ? frame.y : 0, 0, 100),
        w: clamp(typeof frame.w === 'number' ? frame.w : 0, 0, 100),
        h: clamp(typeof frame.h === 'number' ? frame.h : 0, 0, 100),
        r: typeof frame.r === 'number' && Number.isFinite(frame.r) ? frame.r : 0,
      };
      const next: SlideCfg = {
        ...cfg,
        blocks: cfg.blocks.map((b) =>
          b.id === blockId
            ? {
                ...b,
                frames: {
                  ...b.frames,
                  [activeDevice]: sanitized,
                },
                config: isTextualKind(b.kind)
                  ? writeTextSizingToConfig(b.config, activeDevice, sanitized)
                  : b.config,
              }
            : b,
        ),
      };
      onChange(next, options);
    },
    [activeDevice, cfg, onChange],
  );

  const setBlockAutoSizingFlag = useCallback(
    (blockId: string, key: 'autoWidth' | 'autoHeight', nextValue: boolean) => {
      const target = cfg.blocks.find((b) => b.id === blockId);
      if (!target) return;
      const rawConfig =
        target.config && typeof target.config === 'object'
          ? (target.config as Record<string, any>)
          : undefined;
      const previousSizing =
        rawConfig && typeof rawConfig.textSizing === 'object'
          ? (rawConfig.textSizing as Record<string, any>)
          : undefined;
      const currentValue =
        previousSizing && typeof previousSizing[key] === 'boolean'
          ? Boolean(previousSizing[key])
          : undefined;
      if (currentValue === nextValue) return;
      const baseConfig = rawConfig ? { ...rawConfig } : {};
      const nextSizing = { ...(previousSizing ?? {}) };
      nextSizing[key] = nextValue;
      const nextConfig = { ...baseConfig, textSizing: nextSizing };
      const next: SlideCfg = {
        ...cfg,
        blocks: cfg.blocks.map((b) =>
          b.id === blockId
            ? {
                ...b,
                config: nextConfig,
              }
            : b,
        ),
      };
      onChange(next, { commit: false });
    },
    [cfg, onChange],
  );

  const setBlockAutoWidth = useCallback(
    (blockId: string, nextValue: boolean) => setBlockAutoSizingFlag(blockId, 'autoWidth', nextValue),
    [setBlockAutoSizingFlag],
  );

  const setBlockAutoHeight = useCallback(
    (blockId: string, nextValue: boolean) => setBlockAutoSizingFlag(blockId, 'autoHeight', nextValue),
    [setBlockAutoSizingFlag],
  );

  const handleInlineText = (blockId: string, text: string) => {
    const normalizedText = sanitizeEditableText(text);
    const target = cfg.blocks.find((b) => b.id === blockId);
    const currentValue = target
      ? resolveDisplayText(target.content ?? target.text ?? '')
      : DEFAULT_TEXT_PLACEHOLDER;
    if (currentValue === normalizedText) return;
    const next: SlideCfg = {
      ...cfg,
      blocks: cfg.blocks.map((b) =>
        b.id === blockId
          ? {
              ...b,
              text: normalizedText,
              content: normalizedText,
              config: updateConfigWithTextContent(b, normalizedText),
            }
          : b,
      ),
    };
    onChange(next, { commit: true });
  };

  const renderEditableText = (
    block: SlideBlock,
    Tag: TextTag,
    style: CSSProperties,
  ) => {
    const content = block.content ?? block.text ?? '';
    return (
      <EditableTextContent
        tag={Tag}
        value={content}
        style={style}
        className="leading-tight"
        editable={Boolean(editable && editInPreview)}
        onCommit={(next) => handleInlineText(block.id, next)}
      />
    );
  };

  const disableChildPointerEvents = Boolean(editable && editInPreview);

  const renderBlockContent = (block: SlideBlock): ReactNode => {
    switch (block.kind) {
      case 'heading':
      case 'subheading':
      case 'text': {
        const Tag = block.kind === 'heading' ? 'h2' : block.kind === 'subheading' ? 'h3' : 'p';
        const align = block.align ?? 'left';
        const fallbackWeight = block.kind === 'heading' ? 700 : block.kind === 'subheading' ? 600 : 400;
        const fontFamilyKey = getBlockFontFamily(block);
        const resolvedFontFamily = getResolvedFontStack(fontFamilyKey);
        const fontSizePx =
          typeof block.fontSize === 'number'
            ? block.fontSize
            : block.size
              ? SIZE_TO_FONT_SIZE[block.size]
              : undefined;
        const lineHeightValue = resolveLineHeightValue(block.lineHeight, block.lineHeightUnit);
        const letterSpacingValue =
          typeof block.letterSpacing === 'number' ? `${block.letterSpacing}px` : undefined;
        const textShadowValue = resolveTextShadowStyle(block);
        const textColor = block.textColor ?? block.color ?? '#ffffff';
        const style: CSSProperties = {
          color: textColor,
          textAlign: align,
          fontWeight: block.fontWeight ?? fallbackWeight,
          fontSize: fontSizePx ? `${fontSizePx}px` : undefined,
          lineHeight: lineHeightValue,
          letterSpacing: letterSpacingValue,
          textShadow: textShadowValue,
        };
        if (resolvedFontFamily) {
          style.fontFamily = resolvedFontFamily;
        }
        const textElement = renderEditableText(block, Tag, style);
        if (
          (block.kind === 'heading' || block.kind === 'text') &&
          block.bgStyle &&
          block.bgStyle !== 'none'
        ) {
          const resolvedOpacity = block.bgOpacity ?? (block.bgStyle === 'glass' ? 0.5 : 1);
          const backgroundColor =
            hexToRgba(block.bgColor ?? '#000000', resolvedOpacity) ??
            hexToRgba('#000000', resolvedOpacity);
          const backgroundStyle: CSSProperties = {
            display: 'inline-block',
            borderRadius: block.radius ?? 0,
            padding: block.padding ?? 0,
            backgroundColor,
          };
          if (block.bgStyle === 'glass') {
            backgroundStyle.backdropFilter = 'blur(8px)';
          }
          return (
            <div style={{ width: '100%', textAlign: align }}>
              <div style={backgroundStyle}>{textElement}</div>
            </div>
          );
        }
        return textElement;
      }
      case 'button': {
        const button = resolveButtonConfig(block);
        const sizeClassMap: Record<ButtonBlockSize, string> = {
          Small: 'px-3 py-2 text-sm',
          Medium: 'px-5 py-3 text-base',
          Large: 'px-6 py-3.5 text-lg',
        };
        const sizeClasses = sizeClassMap[button.size] ?? sizeClassMap.Medium;
        const variantClasses =
          button.variant === 'Primary'
            ? 'btn-primary'
            : button.variant === 'Outline'
              ? 'btn-outline bg-transparent border'
              : 'btn-ghost bg-transparent';
        const shadowClass = button.shadow ? 'shadow-lg' : 'shadow-none';
        const classes = [
          'inline-flex items-center justify-center font-semibold no-underline transition duration-150 ease-out focus:outline-none focus-visible:ring-2 focus-visible:ring-offset-2',
          sizeClasses,
          button.fullWidth ? 'w-full' : undefined,
          variantClasses,
          shadowClass,
        ]
          .filter(Boolean)
          .join(' ');
        const fontFamilyKey = getBlockFontFamily(block);
        const resolvedFontFamily = getResolvedFontStack(fontFamilyKey);
        const fontSizePx =
          typeof block.fontSize === 'number'
            ? block.fontSize
            : BUTTON_FONT_SIZE_PX[button.size] ?? BUTTON_FONT_SIZE_PX.Medium;
        const lineHeightValue = resolveLineHeightValue(block.lineHeight, block.lineHeightUnit);
        const align = block.align ?? 'left';
        const style: CSSProperties = {
          borderRadius: button.radius,
          color: button.textColor,
          backgroundColor: button.variant === 'Primary' ? button.bgColor : 'transparent',
          borderColor: button.variant === 'Outline' ? button.bgColor : 'transparent',
          borderWidth: button.variant === 'Outline' ? 1 : 0,
          borderStyle: 'solid',
          fontWeight: block.fontWeight ?? 600,
        };
        if (resolvedFontFamily) {
          style.fontFamily = resolvedFontFamily;
        }
        if (fontSizePx) {
          style.fontSize = `${fontSizePx}px`;
        }
        if (lineHeightValue !== undefined) {
          style.lineHeight = lineHeightValue;
        }
        if (button.fullWidth) {
          style.width = '100%';
        }
        const wrapperStyle: CSSProperties = { width: '100%', textAlign: align };
        return (
          <div style={wrapperStyle}>
            <a
              href={button.href || '#'}
              onClick={(e) => e.preventDefault()}
              className={classes}
              style={style}
            >
              {button.label || 'Button'}
            </a>
          </div>
        );
      }
      case 'image': {
        const image = resolveImageConfig(block);
        const imageUrl = image.url || block.src || '';
        const aspectRatioValue = getAspectRatioValue(image.aspectRatio);
        const wrapperClasses = ['flex', 'h-full', 'w-full', 'items-center', 'justify-center', 'overflow-hidden'];
        if (image.shadow) wrapperClasses.push('shadow-lg');
        const wrapperStyle: CSSProperties = {
          borderRadius: image.radius,
        };
        if (aspectRatioValue) {
          wrapperStyle.aspectRatio = aspectRatioValue;
          wrapperStyle.height = 'auto';
        }
        if (!imageUrl) {
          return (
            <div
              className={[...wrapperClasses, 'bg-neutral-200'].join(' ')}
              style={wrapperStyle}
            />
          );
        }
        const imageStyle: CSSProperties = {
          objectFit: image.fit,
          objectPosition: `${image.focalX * 100}% ${image.focalY * 100}%`,
          borderRadius: image.radius,
          width: '100%',
          maxWidth: '100%',
          maxHeight: '100%',
        };
        if (aspectRatioValue) {
          imageStyle.aspectRatio = aspectRatioValue;
          imageStyle.height = 'auto';
        } else {
          imageStyle.height = '100%';
        }
        const imageClassNames = ['block-pointer-target', 'select-none'];
        const preventDrag = (event: React.DragEvent<HTMLImageElement>) => {
          event.preventDefault();
        };

        return (
          <div className={wrapperClasses.join(' ')} style={wrapperStyle}>
            <img
              src={imageUrl}
              alt={image.alt || ''}
              style={imageStyle}
              className={imageClassNames.join(' ')}
              draggable={false}
              onDragStart={preventDrag}
            />
          </div>
        );
      }
      case 'quote': {
        const quote = resolveQuoteConfig(block);
        const defaultTextColor = quote.style === 'plain' ? '#ffffff' : '#111111';
        const textColor = block.textColor ?? block.color ?? defaultTextColor;
        const fontFamilyKey = getBlockFontFamily(block);
        const resolvedFontFamily = getResolvedFontStack(fontFamilyKey);
        const fallbackWeight = block.fontWeight ?? (quote.style === 'emphasis' ? 600 : 400);
        const fontSizePx =
          typeof block.fontSize === 'number'
            ? block.fontSize
            : quote.style === 'emphasis'
              ? 24
              : 16;
        const lineHeightValue = resolveLineHeightValue(block.lineHeight, block.lineHeightUnit);
        const textShadowValue = resolveTextShadowStyle(block);
        const wrapperStyle: CSSProperties = {
          width: '100%',
          textAlign: quote.align,
        };
        const innerStyle: CSSProperties = {
          color: textColor,
          textAlign: quote.align,
        };
        if (resolvedFontFamily) {
          innerStyle.fontFamily = resolvedFontFamily;
        }
        const innerClasses = ['max-w-full'];
        if (quote.style === 'emphasis' || quote.style === 'card') {
          const backgroundColor = hexToRgba(quote.bgColor, quote.bgOpacity);
          if (backgroundColor) {
            innerStyle.backgroundColor = backgroundColor;
          }
          innerStyle.borderRadius = quote.radius;
          innerStyle.padding = quote.padding;
          innerStyle.display = 'inline-block';
        }
        if (quote.style === 'card') {
          innerClasses.push('shadow-lg');
        }
        const textClasses = ['whitespace-pre-line'];
        if (quote.style === 'emphasis') {
          textClasses.push('italic', 'text-2xl', 'font-semibold');
        } else {
          textClasses.push('italic');
        }
        const textStyle: CSSProperties = {
          fontWeight: fallbackWeight,
          lineHeight: lineHeightValue,
        };
        if (resolvedFontFamily) {
          textStyle.fontFamily = resolvedFontFamily;
        }
        if (fontSizePx) {
          textStyle.fontSize = `${fontSizePx}px`;
        }
        if (textShadowValue) {
          textStyle.textShadow = textShadowValue;
        }
        const authorClasses = ['mt-3', 'text-sm', 'opacity-80', 'whitespace-pre-line'];
        const authorStyle: CSSProperties = {};
        if (resolvedFontFamily) {
          authorStyle.fontFamily = resolvedFontFamily;
        }
        if (typeof block.fontWeight === 'number') {
          authorStyle.fontWeight = block.fontWeight;
        }
        if (lineHeightValue !== undefined) {
          authorStyle.lineHeight = lineHeightValue;
        }
        if (textShadowValue) {
          authorStyle.textShadow = textShadowValue;
        }
        const trimmedAuthor = quote.author.trim();
        const showReviewRating = quote.useReview && Boolean(quote.reviewId);
        const ratingClasses = ['text-base', 'opacity-90'];
        ratingClasses.push(trimmedAuthor.length > 0 ? 'mt-1' : 'mt-3');
        const ratingStyle: CSSProperties = {};
        if (resolvedFontFamily) {
          ratingStyle.fontFamily = resolvedFontFamily;
        }
        if (textShadowValue) {
          ratingStyle.textShadow = textShadowValue;
        }
        return (
          <div style={wrapperStyle}>
            <div className={innerClasses.join(' ')} style={innerStyle}>
              <p className={textClasses.join(' ')} style={textStyle}>“{quote.text}”</p>
              {trimmedAuthor.length > 0 ? (
                <p className={authorClasses.join(' ')} style={authorStyle}>— {trimmedAuthor}</p>
              ) : null}
              {showReviewRating ? (
                <p className={ratingClasses.join(' ')} style={ratingStyle} aria-label="Five star review">
                  {'⭐️⭐️⭐️⭐️⭐️'}
                </p>
              ) : null}
            </div>
          </div>
        );
      }
      case 'gallery': {
        return <GalleryBlockPreview block={block} disablePointerGuards={disableChildPointerEvents} />;
      }
      case 'spacer':
        return <div className="w-full h-full" />;
      default:
        return null;
    }
  };

  const clampedScale = Math.min(Math.max(scale || 1, 0.05), 1);

  return (
    <>
      <style jsx global>{BLOCK_INTERACTION_GLOBAL_STYLES}</style>
      <div className="flex h-full w-full items-start justify-center overflow-hidden">
        <div
          className="relative"
          style={{
            width: deviceSize.width,
            height: deviceSize.height,
            transform: `scale(${clampedScale})`,
            transformOrigin: 'top center',
            margin: '0 auto',
          }}
        >
          <div
            ref={frameRef}
            className="relative overflow-hidden rounded-2xl bg-white shadow-xl"
            style={{ width: deviceSize.width, height: deviceSize.height }}
            onClick={() => {
              if (editable && editInPreview) {
                onSelectBlock?.(null);
                onCanvasClick?.();
              }
            }}
          >
            <SlideBackground cfg={cfg} />
            <div
              className="absolute inset-0"
              style={{ pointerEvents: editable && editInPreview ? 'auto' : 'none' }}
            >
              <div
                className="pointer-events-none absolute inset-0 transition-opacity duration-100"
                style={{ zIndex: 30, opacity: activeGuides.length > 0 ? 1 : 0 }}
              >
                {activeGuides.map((guide, index) => {
                  const color = guide.type === 'canvas-center' ? '#64748b' : '#38bdf8';
                  const key = `guide-${guide.orientation}-${guide.type}-${index}`;
                  if (guide.orientation === 'vertical') {
                    return (
                      <div
                        key={key}
                        className="absolute"
                        style={{
                          left: `${guide.position}%`,
                          top: 0,
                          bottom: 0,
                          width: '1px',
                          transform: 'translateX(-0.5px)',
                          backgroundColor: color,
                        }}
                      />
                    );
                  }
                  return (
                    <div
                      key={key}
                      className="absolute"
                      style={{
                        top: `${guide.position}%`,
                        left: 0,
                        right: 0,
                        height: '1px',
                        transform: 'translateY(-0.5px)',
                        backgroundColor: color,
                      }}
                    />
                  );
                })}
              </div>
              {cfg.blocks.map((block) => {
                const visibility = resolveBlockVisibility(block);
                if (!visibility[activeDevice]) {
                  return null;
                }
                const frame = ensureFrame(block, activeDevice);
                const locked = Boolean(block.locked);
                const textual = isTextualKind(block.kind);
                const minSizePct = textual ? getTextBlockMinSizePct(block, deviceSize) : undefined;
                const effectiveMinSize = minSizePct ?? { width: 5, height: 5 };
                const autoWidthEnabled = textual ? isAutoWidthEnabled(block) : false;
                const autoHeightEnabled = textual ? isAutoHeightEnabled(block) : false;
                return (
                  <InteractiveBox
                    key={block.id}
                    id={block.id}
                    frame={frame}
                    containerRef={frameRef}
                    selected={selectedId === block.id}
                    editable={editable && editInPreview}
                    onSelect={() => onSelectBlock?.(block.id)}
                    onTap={() => {
                      onSelectBlock?.(block.id);
                    }}
                    onDoubleActivate={() => {
                      onSelectBlock?.(block.id, { openInspector: true });
                      openInspector?.();
                    }}
                    onChange={(nextFrame, opts) => handleFrameChange(block.id, nextFrame, opts)}
                    scale={clampedScale}
                    locked={locked}
                    onManipulationChange={onManipulationChange}
                    minWidthPct={textual ? effectiveMinSize.width : undefined}
                    minHeightPct={textual ? effectiveMinSize.height : undefined}
                    onResizeStart={
                      textual
                        ? ({ horizontal, vertical }) => {
                            if (horizontal && autoWidthEnabled) {
                              setBlockAutoWidth(block.id, false);
                            }
                            if (vertical && autoHeightEnabled) {
                              setBlockAutoHeight(block.id, false);
                            }
                          }
                        : undefined
                    }
                    resolveDragSnap={resolveDragSnap}
                    onDragGuidesChange={handleGuidesChange}
                  >
                    <BlockChromeWithAutoSize
                      block={block}
                      blockId={block.id}
                      frame={frame}
                      deviceSize={deviceSize}
                      autoWidthEnabled={textual ? autoWidthEnabled : false}
                      autoHeightEnabled={textual ? autoHeightEnabled : false}
                      minSizePct={effectiveMinSize}
                      onFrameChange={handleFrameChange}
                    >
                      {renderBlockContent(block)}
                    </BlockChromeWithAutoSize>
                  </InteractiveBox>
                );
              })}
            </div>
          </div>
        </div>
      </div>
    </>
  );
}

type EditableTextContentProps = {
  tag: TextTag;
  value: string;
  style: CSSProperties;
  className?: string;
  editable: boolean;
  onCommit: (text: string) => void;
};

function EditableTextContent({
  tag,
  value,
  style,
  className,
  editable,
  onCommit,
}: EditableTextContentProps) {
  const elementRef = useRef<HTMLElement | null>(null);
  const [isEditing, setIsEditing] = useState(false);
  const displayValue = resolveDisplayText(value);

  useLayoutEffect(() => {
    const node = elementRef.current;
    if (!node) return;
    const current = node.textContent ?? '';
    if (isEditing) {
      if (current.length === 0 && displayValue.length > 0) {
        node.textContent = displayValue;
      }
      return;
    }
    if (current !== displayValue) {
      node.textContent = displayValue;
    }
  }, [displayValue, isEditing]);

  const commitIfChanged = (nextValue: string) => {
    const sanitized = sanitizeEditableText(nextValue);
    if (sanitized === resolveDisplayText(value)) return;
    onCommit(sanitized);
  };

  const handleBlur = (event: React.FocusEvent<HTMLElement>) => {
    setIsEditing(false);
    commitIfChanged(event.currentTarget.innerText ?? '');
  };

  const handleFocus = () => {
    setIsEditing(true);
  };

  const handleKeyDown = (event: React.KeyboardEvent<HTMLElement>) => {
    if (event.key === 'Escape') {
      event.preventDefault();
      (event.currentTarget as HTMLElement).blur();
      return;
    }
    if (event.key === 'Enter') {
      if (event.shiftKey) {
        event.preventDefault();
        const selection = window.getSelection();
        if (!selection) return;
        selection.deleteFromDocument();
        if (selection.rangeCount === 0) return;
        const range = selection.getRangeAt(0);
        const textNode = document.createTextNode('\n');
        range.insertNode(textNode);
        range.setStartAfter(textNode);
        range.setEndAfter(textNode);
        selection.removeAllRanges();
        selection.addRange(range);
        return;
      }
      event.preventDefault();
      commitIfChanged(event.currentTarget.innerText ?? '');
      (event.currentTarget as HTMLElement).blur();
    }
  };

  const handlePaste = (event: React.ClipboardEvent<HTMLElement>) => {
    if (!editable) return;
    event.preventDefault();
    const text = event.clipboardData.getData('text/plain');
    const selection = window.getSelection();
    if (!selection) return;
    selection.deleteFromDocument();
    if (selection.rangeCount === 0) return;
    const range = selection.getRangeAt(0);
    const textNode = document.createTextNode(text);
    range.insertNode(textNode);
    range.setStartAfter(textNode);
    range.setEndAfter(textNode);
    selection.removeAllRanges();
    selection.addRange(range);
  };

  const combinedClassName = ['whitespace-pre-wrap', 'focus:outline-none'];
  if (className) combinedClassName.push(className);

  const baseStyle: CSSProperties = {
    ...style,
    whiteSpace: 'pre-wrap',
  };

  const props: Record<string, any> = {
    ref: (node: HTMLElement | null) => {
      elementRef.current = node;
    },
    className: combinedClassName.join(' '),
    style: baseStyle,
  };

  if (editable) {
    props.contentEditable = true;
    props.suppressContentEditableWarning = true;
    props.spellCheck = true;
    props['aria-multiline'] = true;
    props.onBlur = handleBlur;
    props.onFocus = handleFocus;
    props.onKeyDown = handleKeyDown;
    props.onPaste = handlePaste;
  }

  props.children = editable ? (isEditing ? undefined : displayValue) : displayValue;

  return React.createElement(tag, props);
}

function GalleryBlockPreview({
  block,
  disablePointerGuards,
}: {
  block: SlideBlock;
  disablePointerGuards?: boolean;
}) {
  const config = useMemo(() => resolveGalleryConfig(block), [block]);
  const items = config.items;
  const [activeIndex, setActiveIndex] = useState(0);
  const scrollRef = useRef<HTMLDivElement>(null);
  const aspectRatioValue = getAspectRatioValue(config.aspectRatio);
  const handleImageDragStart = useCallback((event: React.DragEvent<HTMLImageElement>) => {
    event.preventDefault();
  }, []);

  const pointerGuardProps: React.ImgHTMLAttributes<HTMLImageElement> = disablePointerGuards
    ? {
        className: 'block-pointer-target select-none',
        draggable: false,
        onDragStart: handleImageDragStart,
      }
    : {};

  useEffect(() => {
    setActiveIndex(0);
  }, [block.id, config.layout, items.length]);

  useEffect(() => {
    if (config.layout !== 'carousel') return;
    const container = scrollRef.current;
    if (!container) return;
    const width = container.clientWidth;
    container.scrollTo({ left: width * activeIndex, behavior: 'smooth' });
  }, [activeIndex, config.layout]);

  useEffect(() => {
    if (config.layout !== 'carousel') return;
    if (!config.autoplay) return;
    if (items.length <= 1) return;
    const interval = Math.max(200, Number.isFinite(config.interval) ? config.interval : DEFAULT_GALLERY_CONFIG.interval);
    const id = window.setInterval(() => {
      setActiveIndex((prev) => {
        const next = prev + 1;
        return next >= items.length ? 0 : next;
      });
    }, interval);
    return () => window.clearInterval(id);
  }, [config.autoplay, config.interval, config.layout, items.length]);

  useEffect(() => {
    if (activeIndex >= items.length) {
      setActiveIndex(items.length > 0 ? Math.max(0, items.length - 1) : 0);
    }
  }, [activeIndex, items.length]);

  const wrapperClasses = ['h-full', 'w-full', 'overflow-hidden'];
  if (config.shadow) wrapperClasses.push('shadow-lg');
  const wrapperStyle: CSSProperties = { borderRadius: config.radius };

  if (items.length === 0) {
    return (
      <div className={wrapperClasses.join(' ')} style={wrapperStyle}>
        <div className="flex h-full items-center justify-center text-xs text-neutral-400">
          No images yet
        </div>
      </div>
    );
  }

  if (config.layout === 'carousel') {
    return (
      <div className={wrapperClasses.join(' ')} style={wrapperStyle}>
        <div
          ref={scrollRef}
          className="flex h-full w-full snap-x snap-mandatory overflow-x-auto"
          style={{ scrollBehavior: 'smooth' }}
        >
          {items.map((item, index) => (
            <div
              key={`${item.url}-${index}`}
              className="flex h-full w-full flex-none snap-center items-center justify-center"
              style={{ minWidth: '100%' }}
            >
              <div
                className="flex h-full w-full items-center justify-center overflow-hidden"
                style={
                  aspectRatioValue
                    ? { aspectRatio: aspectRatioValue, height: 'auto', width: '100%' }
                    : undefined
                }
              >
                <img
                  src={item.url}
                  alt={item.alt || ''}
                  style={{
                    objectFit: 'cover',
                    width: '100%',
                    maxWidth: '100%',
                    maxHeight: '100%',
                    height: aspectRatioValue ? 'auto' : '100%',
                    aspectRatio: aspectRatioValue,
                  }}
                  {...pointerGuardProps}
                />
              </div>
            </div>
          ))}
        </div>
      </div>
    );
  }

  const columns = Math.min(items.length, 3) || 1;

  return (
    <div className={wrapperClasses.join(' ')} style={wrapperStyle}>
      <div
        className="grid h-full w-full gap-2"
        style={{
          gridTemplateColumns: `repeat(${columns}, minmax(0, 1fr))`,
          gridAutoRows: aspectRatioValue ? 'auto' : '1fr',
        }}
      >
        {items.map((item, index) => (
          <div
            key={`${item.url}-${index}`}
            className="relative flex h-full w-full items-center justify-center overflow-hidden"
            style={
              aspectRatioValue
                ? { aspectRatio: aspectRatioValue, height: 'auto', width: '100%' }
                : undefined
            }
          >
            <img
              src={item.url}
              alt={item.alt || ''}
              style={{
                objectFit: 'cover',
                width: '100%',
                maxWidth: '100%',
                maxHeight: '100%',
                height: aspectRatioValue ? 'auto' : '100%',
                aspectRatio: aspectRatioValue,
              }}
              {...pointerGuardProps}
            />
          </div>
        ))}
      </div>
    </div>
  );
}

type InteractiveBoxProps = {
  id: string;
  frame: Frame;
  containerRef: React.RefObject<HTMLDivElement>;
  selected: boolean;
  editable: boolean;
  onSelect: () => void;
  onTap: () => void;
  onDoubleActivate?: () => void;
  onChange: (frame: Frame, options?: SlidesManagerChangeOptions) => void;
  children: ReactNode;
  scale: number;
  locked?: boolean;
  onManipulationChange?: (manipulating: boolean) => void;
  minWidthPct?: number;
  minHeightPct?: number;
  onResizeStart?: (details: { horizontal: boolean; vertical: boolean }) => void;
  resolveDragSnap?: (frame: Frame, meta: AlignmentSnapMeta) => AlignmentSnapResult | null;
  onDragGuidesChange?: (guides: AlignmentGuide[]) => void;
};

type PointerState = {
  type: 'move' | 'resize' | 'rotate';
  startX: number;
  startY: number;
  startTime: number;
  startFrame: Frame;
  corner?: string;
  scale: number;
  moved: boolean;
  hasManipulated: boolean;
  locked: boolean;
};

const TAP_MAX_MOVEMENT = 4;
const TAP_MAX_DURATION = 300;

function InteractiveBox({
  id,
  frame,
  containerRef,
  selected,
  editable,
  onSelect,
  onTap,
  onDoubleActivate,
  onChange,
  children,
  scale,
  locked = false,
  onManipulationChange,
  minWidthPct,
  minHeightPct,
  onResizeStart,
  resolveDragSnap,
  onDragGuidesChange,
}: InteractiveBoxProps) {
  const localRef = useRef<HTMLDivElement>(null);
  const pointerState = useRef<PointerState | null>(null);
<<<<<<< HEAD
  const [hovered, setHovered] = useState(false);
  const [isDragging, setIsDragging] = useState(false);
=======
  const [dragging, setDragging] = useState(false);
  const [snapping, setSnapping] = useState(false);
>>>>>>> 31c71404

  const getContainerRect = () => containerRef.current?.getBoundingClientRect();

  const handlePointerDown = (type: PointerState['type'], corner?: string) => (e: React.PointerEvent) => {
    if (!editable) return;
    e.stopPropagation();
    onSelect();
    if (locked) {
      onDragGuidesChange?.([]);
      return;
    }
    if (type === 'move') {
      setHovered(true);
      setIsDragging(true);
    }
    const rect = getContainerRect();
    if (!rect) return;
    onDragGuidesChange?.([]);
    const state: PointerState = {
      type,
      startX: e.clientX,
      startY: e.clientY,
      startTime: performance.now(),
      startFrame: { ...frame },
      corner,
      scale,
      moved: false,
      hasManipulated: false,
      locked,
    };
    if (type === 'rotate' && !locked) {
      state.hasManipulated = true;
      onManipulationChange?.(true);
    }
    if (type === 'resize' && !locked) {
      const horizontal = Boolean(corner && (corner.includes('e') || corner.includes('w')));
      const vertical = Boolean(corner && (corner.includes('n') || corner.includes('s')));
      onResizeStart?.({ horizontal, vertical });
    }
    pointerState.current = state;
    setSnapping(false);
    if (type !== 'move') {
      setDragging(false);
    }
    localRef.current?.setPointerCapture?.(e.pointerId);
  };

  const handlePointerMove = (e: React.PointerEvent) => {
    if (!editable) return;
    const ps = pointerState.current;
    if (!ps) return;
    const rect = getContainerRect();
    if (!rect) return;
    const deltaX = e.clientX - ps.startX;
    const deltaY = e.clientY - ps.startY;
    const distance = Math.max(Math.abs(deltaX), Math.abs(deltaY));
    if (distance > TAP_MAX_MOVEMENT) {
      ps.moved = true;
    }
    if (ps.locked) {
      onDragGuidesChange?.([]);
      return;
    }
    const effectiveScale = ps.scale || 1;
    const width = rect.width / effectiveScale;
    const height = rect.height / effectiveScale;
    const scaledX = deltaX / effectiveScale;
    const scaledY = deltaY / effectiveScale;
    const dx = (scaledX / width) * 100;
    const dy = (scaledY / height) * 100;

    if ((ps.type === 'move' || ps.type === 'resize') && !ps.hasManipulated && distance > TAP_MAX_MOVEMENT) {
      ps.hasManipulated = true;
      onManipulationChange?.(true);
      if (ps.type === 'move') {
        setDragging(true);
      }
    }

    const minWidth = clamp(
      typeof minWidthPct === 'number' && Number.isFinite(minWidthPct) ? Math.max(minWidthPct, 0.5) : 5,
      0.5,
      100,
    );
    const minHeight = clamp(
      typeof minHeightPct === 'number' && Number.isFinite(minHeightPct) ? Math.max(minHeightPct, 0.5) : 5,
      0.5,
      100,
    );

    if (ps.type === 'move') {
      let next: Frame = {
        ...ps.startFrame,
        x: clamp(ps.startFrame.x + dx, 0, 100 - ps.startFrame.w),
        y: clamp(ps.startFrame.y + dy, 0, 100 - ps.startFrame.h),
      };
      if (resolveDragSnap) {
        const snap = resolveDragSnap(next, {
          blockId: id,
          containerWidth: width,
          containerHeight: height,
        });
        if (snap) {
          next = snap.frame;
          onDragGuidesChange?.(snap.guides);
          if (!snapping) {
            setSnapping(true);
          }
        } else {
          onDragGuidesChange?.([]);
          if (snapping) {
            setSnapping(false);
          }
        }
      } else {
        onDragGuidesChange?.([]);
        if (snapping) {
          setSnapping(false);
        }
      }
      onChange(next, { commit: false });
    } else if (ps.type === 'resize') {
      onDragGuidesChange?.([]);
      const next: Frame = { ...ps.startFrame };
      if (ps.corner?.includes('e')) {
        next.w = clamp(ps.startFrame.w + dx, minWidth, 100 - ps.startFrame.x);
      }
      if (ps.corner?.includes('s')) {
        next.h = clamp(ps.startFrame.h + dy, minHeight, 100 - ps.startFrame.y);
      }
      if (ps.corner?.includes('w')) {
        const newX = clamp(ps.startFrame.x + dx, 0, ps.startFrame.x + ps.startFrame.w - minWidth);
        const delta = ps.startFrame.x - newX;
        next.x = newX;
        next.w = clamp(ps.startFrame.w + delta, minWidth, 100 - newX);
      }
      if (ps.corner?.includes('n')) {
        const newY = clamp(ps.startFrame.y + dy, 0, ps.startFrame.y + ps.startFrame.h - minHeight);
        const delta = ps.startFrame.y - newY;
        next.y = newY;
        next.h = clamp(ps.startFrame.h + delta, minHeight, 100 - newY);
      }
      onChange(next, { commit: false });
    } else if (ps.type === 'rotate') {
      onDragGuidesChange?.([]);
      const el = localRef.current;
      if (!el) return;
      if (!ps.hasManipulated) {
        ps.hasManipulated = true;
        onManipulationChange?.(true);
      }
      const box = el.getBoundingClientRect();
      const cx = box.left + box.width / 2;
      const cy = box.top + box.height / 2;
      const angle = (Math.atan2(e.clientY - cy, e.clientX - cx) * 180) / Math.PI;
      const deg = ((Math.round(angle) % 360) + 360) % 360;
      onChange({ ...ps.startFrame, r: deg }, { commit: false });
    }
  };

  const handlePointerEnd = (e: React.PointerEvent) => {
    if (!editable) return;
    const ps = pointerState.current;
    if (!ps) return;
    pointerState.current = null;
    localRef.current?.releasePointerCapture?.(e.pointerId);
<<<<<<< HEAD
    if (ps.type === 'move') {
      setIsDragging(false);
      const rect = localRef.current?.getBoundingClientRect();
      if (rect) {
        const inside =
          e.clientX >= rect.left &&
          e.clientX <= rect.right &&
          e.clientY >= rect.top &&
          e.clientY <= rect.bottom;
        if (!inside) {
          setHovered(false);
        }
      } else {
        setHovered(false);
      }
    }
=======
    onDragGuidesChange?.([]);
>>>>>>> 31c71404
    const duration = performance.now() - ps.startTime;
    const deltaX = e.clientX - ps.startX;
    const deltaY = e.clientY - ps.startY;
    const distance = Math.max(Math.abs(deltaX), Math.abs(deltaY));
    const isTap =
      ps.type === 'move' &&
      !ps.hasManipulated &&
      distance < TAP_MAX_MOVEMENT &&
      duration < TAP_MAX_DURATION;

    if (ps.hasManipulated && !ps.locked) {
      onChange(frame, { commit: true });
    } else if (isTap) {
      onTap();
    }

    if (ps.hasManipulated) {
      onManipulationChange?.(false);
    }
    setDragging(false);
    if (snapping) {
      setSnapping(false);
    }
  };

  const handlePointerCancel = (e: React.PointerEvent) => {
    if (!editable) return;
    const ps = pointerState.current;
    if (!ps) return;
    pointerState.current = null;
    localRef.current?.releasePointerCapture?.(e.pointerId);
<<<<<<< HEAD
    if (ps.type === 'move') {
      setIsDragging(false);
      setHovered(false);
    }
=======
    onDragGuidesChange?.([]);
>>>>>>> 31c71404
    if (ps.hasManipulated) {
      onManipulationChange?.(false);
    }
    setDragging(false);
    if (snapping) {
      setSnapping(false);
    }
  };

  const rotation = frame.r ?? 0;
  const transformParts = [`rotate(${rotation}deg)`];
  if (dragging) {
    transformParts.push('scale(1.02)');
  }

  const style: CSSProperties = {
    position: 'absolute',
    left: `${frame.x}%`,
    top: `${frame.y}%`,
    width: `${frame.w}%`,
    height: `${frame.h}%`,
    transform: transformParts.join(' '),
    transformOrigin: 'top left',
    borderRadius: 8,
    touchAction: 'none',
<<<<<<< HEAD
    cursor:
      editable && !locked ? (isDragging ? 'grabbing' : hovered ? 'grab' : 'default') : 'default',
  };

  const highlightVisible = editable && !locked && (hovered || isDragging);
  const highlightStyle: CSSProperties = {
    position: 'absolute',
    inset: 0,
    border: '2px dashed var(--brand-secondary, var(--brand-primary, #0ea5e9))',
    borderRadius: 'inherit',
    pointerEvents: 'none',
    opacity: highlightVisible ? 0.3 : 0,
    transition: 'opacity 150ms ease-out',
=======
>>>>>>> 31c71404
  };

  return (
    <div
      ref={localRef}
      className="of-interactive-box"
      data-block-dragging={dragging ? 'true' : 'false'}
      data-dragging={dragging ? 'true' : 'false'}
      data-snapping={snapping ? 'true' : 'false'}
      data-editable={editable && !locked ? 'true' : 'false'}
      data-selected={selected ? 'true' : 'false'}
      style={style}
      onPointerDown={handlePointerDown('move')}
      onPointerMove={handlePointerMove}
      onPointerUp={handlePointerEnd}
      onPointerCancel={handlePointerCancel}
      onPointerEnter={() => {
        if (!editable || locked) return;
        setHovered(true);
      }}
      onPointerLeave={() => {
        if (!editable || locked) return;
        if (isDragging) return;
        setHovered(false);
      }}
      onClick={(e) => {
        if (!editable) return;
        e.stopPropagation();
        onSelect();
      }}
      onDoubleClick={(e) => {
        if (!editable) return;
        e.stopPropagation();
        onSelect();
        onDoubleActivate?.();
      }}
    >
      <div aria-hidden style={highlightStyle} />
      {children}
      {editable && selected && !locked && (
        <>
          <div
            onPointerDown={handlePointerDown('rotate')}
            className="absolute left-1/2 top-[-32px] h-5 w-5 -translate-x-1/2 rounded-full border border-sky-500 bg-white"
          />
          {[
            ['n', '50%', 0],
            ['s', '50%', 100],
            ['w', 0, '50%'],
            ['e', 100, '50%'],
            ['nw', 0, 0],
            ['ne', 100, 0],
            ['sw', 0, 100],
            ['se', 100, 100],
          ].map(([corner, left, top]) => (
            <div
              key={corner as string}
              onPointerDown={handlePointerDown('resize', corner as string)}
              className="absolute h-3 w-3 rounded-full border border-sky-500 bg-white"
              style={{
                left: typeof left === 'number' ? `${left}%` : left,
                top: typeof top === 'number' ? `${top}%` : top,
                transform: 'translate(-50%, -50%)',
              }}
            />
          ))}
        </>
      )}
    </div>
  );
}

function SlideBackground({ cfg }: { cfg: SlideCfg }) {
  const bg = cfg.background;
  if (!bg || bg.type === 'none') return null;
  if (bg.type === 'color') {
    const opacity = typeof bg.opacity === 'number' ? clamp(bg.opacity, 0, 1) : 1;
    return (
      <>
        <div
          className="absolute inset-0"
          style={{ background: bg.color || '#111', opacity, pointerEvents: 'none' }}
        />
        {bg.overlay && (
          <div
            className="absolute inset-0"
            style={{
              background: bg.overlay.color,
              opacity: bg.overlay.opacity,
              pointerEvents: 'none',
            }}
          />
        )}
      </>
    );
  }
  if (bg.type === 'image') {
    const focalX = clamp(bg.focal?.x ?? 0.5, 0, 1);
    const focalY = clamp(bg.focal?.y ?? 0.5, 0, 1);
    const blur = typeof bg.blur === 'number' ? clamp(bg.blur, 0, 12) : 0;
    return (
      <>
        <div
          className="absolute inset-0"
          style={{
            backgroundImage: bg.url ? `url(${bg.url})` : undefined,
            backgroundSize: bg.fit || 'cover',
            backgroundPosition: `${(focalX * 100).toFixed(2)}% ${(focalY * 100).toFixed(2)}%`,
            filter: blur ? `blur(${blur}px)` : undefined,
            pointerEvents: 'none',
          }}
        />
        {bg.overlay && (
          <div
            className="absolute inset-0"
            style={{
              background: bg.overlay.color,
              opacity: bg.overlay.opacity,
              pointerEvents: 'none',
            }}
          />
        )}
      </>
    );
  }
  if (bg.type === 'video' && bg.url) {
    const focalX = clamp(bg.focal?.x ?? 0.5, 0, 1);
    const focalY = clamp(bg.focal?.y ?? 0.5, 0, 1);
    const blur = typeof bg.blur === 'number' ? clamp(bg.blur, 0, 12) : 0;
    return (
      <>
        <video
          src={bg.url}
          poster={bg.poster}
          loop={bg.loop ?? true}
          muted={bg.mute ?? true}
          autoPlay={bg.autoplay ?? true}
          playsInline
          className="absolute inset-0 h-full w-full object-cover"
          style={{
            objectFit: bg.fit || 'cover',
            objectPosition: `${(focalX * 100).toFixed(2)}% ${(focalY * 100).toFixed(2)}%`,
            filter: blur ? `blur(${blur}px)` : undefined,
          }}
        />
        {bg.overlay && (
          <div
            className="absolute inset-0"
            style={{
              background: bg.overlay.color,
              opacity: bg.overlay.opacity,
              pointerEvents: 'none',
            }}
          />
        )}
      </>
    );
  }
  return null;
}

export function SlidesDashboardList({
  restaurantId,
  onEdit,
  refreshKey,
}: {
  restaurantId: string;
  onEdit: (row: SlideRow) => void;
  refreshKey: number;
}) {
  const [slides, setSlides] = useState<SlideRow[]>([]);
  const [loading, setLoading] = useState(true);

  const sensors = useSensors(
    useSensor(PointerSensor, { activationConstraint: { distance: 8 } }),
    useSensor(TouchSensor, { activationConstraint: { delay: 200, tolerance: 5 } })
  );

  async function loadSlides() {
    setLoading(true);
    const { data, error } = await supabase
      .from('restaurant_slides')
      .select('*')
      .eq('restaurant_id', restaurantId)
      .order('sort_order', { ascending: true });
    if (error) {
      toast.error('Failed to load slides');
    } else {
      setSlides(data || []);
    }
    setLoading(false);
  }

  useEffect(() => {
    if (restaurantId) loadSlides();
  }, [restaurantId, refreshKey]);

  function openCreate() {
    onEdit({ restaurant_id: restaurantId, type: 'menu_highlight' });
  }

  function openEdit(row: SlideRow) {
    onEdit(row);
  }

  async function handleDelete(row: SlideRow) {
    if (!confirm('Delete this slide?')) return;
    const prev = slides;
    setSlides(prev.filter((s) => s.id !== row.id));
    const { error } = await supabase
      .from('restaurant_slides')
      .delete()
      .eq('id', row.id)
      .eq('restaurant_id', restaurantId);
    if (error) {
      toast.error('Failed to delete');
      setSlides(prev);
    }
  }

  async function toggleActive(row: SlideRow) {
    const updated = slides.map((s) => (s.id === row.id ? { ...s, is_active: !row.is_active } : s));
    setSlides(updated);
    const { error } = await supabase
      .from('restaurant_slides')
      .update({ is_active: !row.is_active })
      .eq('id', row.id)
      .eq('restaurant_id', restaurantId);
    if (error) {
      toast.error('Failed to update');
      setSlides(slides);
    }
  }

  async function handleDragEnd(event: DragEndEvent) {
    const { active, over } = event;
    if (!over || active.id === over.id) return;
    const nonHero = slides.filter((s) => s.type !== 'hero');
    const oldIndex = nonHero.findIndex((s) => s.id === active.id);
    const newIndex = nonHero.findIndex((s) => s.id === over.id);
    if (oldIndex === -1 || newIndex === -1) return;
    const reordered = arrayMove(nonHero, oldIndex, newIndex);
    setSlides((prev) => {
      const heroes = prev.filter((s) => s.type === 'hero');
      return [...heroes, ...reordered].sort((a, b) => a.sort_order - b.sort_order);
    });
    const responses = await Promise.all(
      reordered.map((s, i) =>
        supabase
          .from('restaurant_slides')
          .update({ sort_order: i })
          .eq('id', s.id!)
          .eq('restaurant_id', restaurantId)
      )
    );
    if (responses.some((r) => r.error)) {
      toast.error('Failed to reorder');
      loadSlides();
    } else {
      loadSlides();
    }
  }

  async function move(row: SlideRow, dir: 'up' | 'down') {
    const nonHero = slides
      .filter((s) => s.type !== 'hero')
      .sort((a, b) => a.sort_order - b.sort_order);
    const index = nonHero.findIndex((s) => s.id === row.id);
    const swapIndex = dir === 'up' ? index - 1 : index + 1;
    if (index === -1 || swapIndex < 0 || swapIndex >= nonHero.length) return;
    const target = nonHero[swapIndex];
    const reordered = [...nonHero];
    [reordered[index], reordered[swapIndex]] = [reordered[swapIndex], reordered[index]];
    setSlides((prev) => {
      const heroes = prev.filter((s) => s.type === 'hero');
      return [...heroes, ...reordered].sort((a, b) => a.sort_order - b.sort_order);
    });
    const [resA, resB] = await Promise.all([
      supabase
        .from('restaurant_slides')
        .update({ sort_order: swapIndex })
        .eq('id', row.id!)
        .eq('restaurant_id', restaurantId),
      supabase
        .from('restaurant_slides')
        .update({ sort_order: index })
        .eq('id', target.id!)
        .eq('restaurant_id', restaurantId),
    ]);
    if (resA.error || resB.error) {
      toast.error('Failed to reorder');
      loadSlides();
    } else {
      loadSlides();
    }
  }

  async function addStarter() {
    const { data: maxRow, error: maxErr } = await supabase
      .from('restaurant_slides')
      .select('sort_order')
      .eq('restaurant_id', restaurantId)
      .order('sort_order', { ascending: false })
      .limit(1)
      .maybeSingle();
    if (maxErr) {
      toast.error('Failed');
      return;
    }
    const base = (maxRow?.sort_order ?? -1) + 1;
    const rows: SlideRow[] = [
      {
        restaurant_id: restaurantId,
        type: 'menu_highlight',
        title: 'Customer Favourites',
        subtitle: 'What locals love most',
        cta_label: 'Browse Menu',
        cta_href: '/menu',
        sort_order: base,
        is_active: true,
      },
      {
        restaurant_id: restaurantId,
        type: 'reviews',
        title: 'Loved by the community',
        subtitle: '4.8 ★ average',
        sort_order: base + 1,
        is_active: true,
      },
      {
        restaurant_id: restaurantId,
        type: 'location_hours',
        title: 'Find Us',
        subtitle: 'Open today',
        cta_label: 'Get Directions',
        cta_href: '/p/contact',
        sort_order: base + 2,
        is_active: true,
      },
    ];
    const { error } = await supabase.from('restaurant_slides').insert(rows);
    if (error) {
      toast.error('Failed to insert');
    } else {
      toast.success('Starter slides added');
      loadSlides();
    }
  }

  return (
    <section className="mt-8">
      <div className="flex items-center justify-between mb-3">
        <h3 className="text-lg font-semibold">Slides (beta)</h3>
        <div className="flex gap-2">
          <button onClick={addStarter} className="px-3 py-2 rounded border">
            Add Starter Slides
          </button>
          <button onClick={openCreate} className="px-3 py-2 rounded bg-emerald-600 text-white">
            New Slide
          </button>
        </div>
      </div>
      {loading ? (
        <div className="text-sm text-neutral-500">Loading…</div>
      ) : slides.length === 0 ? (
        <div className="rounded border p-4 text-sm text-neutral-500">No slides yet.</div>
      ) : (
        <DndContext sensors={sensors} collisionDetection={closestCenter} onDragEnd={handleDragEnd}>
          <SortableContext items={slides.map((s) => s.id!)} strategy={verticalListSortingStrategy}>
            <ul className="divide-y rounded border">
              {slides.map((s) => (
                <SortableRow
                  key={s.id}
                  row={s}
                  onEdit={openEdit}
                  onDelete={handleDelete}
                  onToggle={toggleActive}
                  onMove={move}
                  index={slides
                    .filter((h) => h.type !== 'hero')
                    .findIndex((n) => n.id === s.id)}
                  lastIndex={slides.filter((h) => h.type !== 'hero').length - 1}
                />
              ))}
            </ul>
          </SortableContext>
        </DndContext>
      )}
    </section>
  );
}

type SortableRowProps = {
  row: SlideRow;
  onEdit: (r: SlideRow) => void;
  onDelete: (r: SlideRow) => void;
  onToggle: (r: SlideRow) => void;
  onMove: (r: SlideRow, dir: 'up' | 'down') => void;
  index: number;
  lastIndex: number;
};

function SortableRow({ row, onEdit, onDelete, onToggle, onMove, index, lastIndex }: SortableRowProps) {
  const { attributes, listeners, setNodeRef, transform, transition } = useSortable({
    id: row.id!,
    disabled: row.type === 'hero',
  });
  const style = {
    transform: CSS.Transform.toString(transform),
    transition,
  } as React.CSSProperties;
  const locked = row.type === 'hero';
  return (
    <li ref={setNodeRef} style={style} className="flex items-center gap-3 p-3">
      <span
        {...attributes}
        {...listeners}
        className={`cursor-grab ${locked ? 'opacity-50' : ''}`}
      >
        <ArrowsUpDownIcon className="h-5 w-5" />
      </span>
      <div className="flex flex-col">
        <button disabled={locked || index <= 0} onClick={() => onMove(row, 'up')}>
          <ChevronUpIcon className="h-4 w-4" />
        </button>
        <button disabled={locked || index === lastIndex} onClick={() => onMove(row, 'down')}>
          <ChevronDownIcon className="h-4 w-4" />
        </button>
      </div>
      <span className="text-xs px-2 py-1 rounded border">{row.type}</span>
      <div className="flex-1">{row.title}</div>
      {locked ? (
        <span className="px-2 py-1 text-xs border rounded">Locked</span>
      ) : (
        <label className="inline-flex items-center gap-1 text-sm">
          <input type="checkbox" checked={row.is_active ?? true} onChange={() => onToggle(row)} />
          Active
        </label>
      )}
      <button onClick={() => onEdit(row)} className="ml-2 px-3 py-1 rounded border" disabled={locked}>
        Edit
      </button>
      <button
        onClick={() => onDelete(row)}
        className="ml-2 px-3 py-1 rounded border text-red-600"
        disabled={locked}
      >
        Delete
      </button>
    </li>
  );
}
<|MERGE_RESOLUTION|>--- conflicted
+++ resolved
@@ -2891,14 +2891,8 @@
 }: InteractiveBoxProps) {
   const localRef = useRef<HTMLDivElement>(null);
   const pointerState = useRef<PointerState | null>(null);
-<<<<<<< HEAD
-  const [hovered, setHovered] = useState(false);
-  const [isDragging, setIsDragging] = useState(false);
-=======
-  const [dragging, setDragging] = useState(false);
-  const [snapping, setSnapping] = useState(false);
->>>>>>> 31c71404
-
+const [hovered, setHovered] = useState(false);
+const [isDragging, setIsDragging] = useState(false);
   const getContainerRect = () => containerRef.current?.getBoundingClientRect();
 
   const handlePointerDown = (type: PointerState['type'], corner?: string) => (e: React.PointerEvent) => {
@@ -3064,8 +3058,7 @@
     if (!ps) return;
     pointerState.current = null;
     localRef.current?.releasePointerCapture?.(e.pointerId);
-<<<<<<< HEAD
-    if (ps.type === 'move') {
+if (ps.type === 'move') {
       setIsDragging(false);
       const rect = localRef.current?.getBoundingClientRect();
       if (rect) {
@@ -3081,9 +3074,6 @@
         setHovered(false);
       }
     }
-=======
-    onDragGuidesChange?.([]);
->>>>>>> 31c71404
     const duration = performance.now() - ps.startTime;
     const deltaX = e.clientX - ps.startX;
     const deltaY = e.clientY - ps.startY;
@@ -3115,14 +3105,10 @@
     if (!ps) return;
     pointerState.current = null;
     localRef.current?.releasePointerCapture?.(e.pointerId);
-<<<<<<< HEAD
-    if (ps.type === 'move') {
+if (ps.type === 'move') {
       setIsDragging(false);
       setHovered(false);
     }
-=======
-    onDragGuidesChange?.([]);
->>>>>>> 31c71404
     if (ps.hasManipulated) {
       onManipulationChange?.(false);
     }
@@ -3148,22 +3134,20 @@
     transformOrigin: 'top left',
     borderRadius: 8,
     touchAction: 'none',
-<<<<<<< HEAD
-    cursor:
-      editable && !locked ? (isDragging ? 'grabbing' : hovered ? 'grab' : 'default') : 'default',
-  };
-
-  const highlightVisible = editable && !locked && (hovered || isDragging);
-  const highlightStyle: CSSProperties = {
-    position: 'absolute',
-    inset: 0,
-    border: '2px dashed var(--brand-secondary, var(--brand-primary, #0ea5e9))',
-    borderRadius: 'inherit',
-    pointerEvents: 'none',
-    opacity: highlightVisible ? 0.3 : 0,
-    transition: 'opacity 150ms ease-out',
-=======
->>>>>>> 31c71404
+cursor:
+    editable && !locked ? (isDragging ? 'grabbing' : hovered ? 'grab' : 'default') : 'default',
+};
+
+const highlightVisible = editable && !locked && (hovered || isDragging);
+const highlightStyle: CSSProperties = {
+  position: 'absolute',
+  inset: 0,
+  border: '2px dashed var(--brand-secondary, var(--brand-primary, #0ea5e9))',
+  borderRadius: 'inherit',
+  pointerEvents: 'none',
+  opacity: highlightVisible ? 0.3 : 0,
+  transition: 'opacity 150ms ease-out',
+};
   };
 
   return (
