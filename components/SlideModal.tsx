import React, {
  useCallback,
  useEffect,
  useLayoutEffect,
  useMemo,
  useRef,
  useState,
} from "react";
import {
  DndContext,
  PointerSensor,
  closestCenter,
  useSensor,
  useSensors,
  type DragEndEvent,
} from "@dnd-kit/core";
import {
  SortableContext,
  arrayMove,
  useSortable,
  verticalListSortingStrategy,
} from "@dnd-kit/sortable";
import { CSS } from "@dnd-kit/utilities";
import SlidesManager, {
  DEVICE_DIMENSIONS,
  DEFAULT_BUTTON_CONFIG,
  BUTTON_SIZES,
  BUTTON_VARIANTS,
  type BlockBackground,
  type BlockBackgroundGradientDirection,
  type BlockShadowPreset,
  type ButtonBlockConfig,
  type ButtonBlockSize,
  type ButtonBlockVariant,
  type BlockAnimationConfig,
  type BlockAnimationType,
  DEFAULT_IMAGE_CONFIG,
  type GalleryBlockItem,
  DEFAULT_GALLERY_CONFIG,
  type ImageBlockConfig,
  type GalleryBlockConfig,
  DEFAULT_QUOTE_CONFIG,
  type QuoteBlockConfig,
  type BlockHoverTransition,
  type BlockTransitionConfig,
  DEFAULT_BLOCK_VISIBILITY,
  type BlockVisibilityConfig,
  type DeviceKind,
  type Frame,
  type SlideBackground,
  type SlideBlock,
  type SlideCfg,
  type SlidesManagerChangeOptions,
  getAspectRatioValue,
  normalizeBlockAspectRatio,
  resolveButtonConfig,
  resolveImageConfig,
  resolveGalleryConfig,
  resolveQuoteConfig,
  resolveBlockVisibility,
  resolveBlockAnimationConfig,
  resolveBlockTransitionConfig,
  DEFAULT_BLOCK_ANIMATION_CONFIG,
  DEFAULT_BLOCK_TRANSITION_CONFIG,
  DEFAULT_TEXT_PLACEHOLDER,
  readTextSizingConfig,
  pickTextSizingDimensions,
  writeTextSizingToConfig,
  updateConfigWithTextContent,
} from "./SlidesManager";
import {
  DEFAULT_TEXT_FONT_FAMILY,
  normalizeFontFamily,
} from "@/lib/slideFonts";
import FontSelect from "./ui/FontSelect";
import { APP_FONTS, ensureFontLoaded } from "@/lib/fonts";
import Button from "@/components/ui/Button";
import {
  InputCheckbox,
  InputColor,
  InputNumber,
  InputSelect,
  InputSlider,
  InputText,
  InputToggle,
} from "./ui";
import { supabase } from "@/utils/supabaseClient";
import { STORAGE_BUCKET } from "@/lib/storage";
import { SlideRow } from "@/components/customer/home/SlidesContainer";
import { LockClosedIcon } from "@heroicons/react/24/solid";
import { ChevronDown, ChevronUp, GripVertical, Trash2 } from "lucide-react";

const ROUTE_OPTIONS = ["/menu", "/orders", "/more"];

const DEFAULT_FRAMES: Record<SlideBlock["kind"], Frame> = {
  heading: { x: 12, y: 12, w: 76, h: 18, r: 0 },
  subheading: { x: 12, y: 32, w: 70, h: 14, r: 0 },
  text: { x: 12, y: 48, w: 72, h: 24, r: 0 },
  button: { x: 12, y: 76, w: 40, h: 12, r: 0 },
  image: { x: 20, y: 20, w: 48, h: 40, r: 0 },
  quote: { x: 10, y: 50, w: 60, h: 22, r: 0 },
  gallery: { x: 6, y: 60, w: 88, h: 26, r: 0 },
  spacer: { x: 0, y: 0, w: 10, h: 10, r: 0 },
};

const FONT_ENABLED_BLOCK_KINDS: SlideBlock["kind"][] = [
  "heading",
  "subheading",
  "text",
  "quote",
  "button",
];

const isFontEnabledBlock = (kind: SlideBlock["kind"]): boolean =>
  FONT_ENABLED_BLOCK_KINDS.includes(kind);

const TEXTUAL_BLOCK_KINDS: SlideBlock["kind"][] = [
  "heading",
  "subheading",
  "text",
  "quote",
  "button",
];

const isTextualBlock = (kind: SlideBlock["kind"]): boolean =>
  TEXTUAL_BLOCK_KINDS.includes(kind);

const TEXT_SIZES: { value: NonNullable<SlideBlock["size"]>; label: string }[] =
  [
    { value: "sm", label: "Small" },
    { value: "md", label: "Medium" },
    { value: "lg", label: "Large" },
    { value: "xl", label: "Extra large" },
  ];

const FONT_WEIGHT_OPTIONS: { value: number; label: string }[] = [
  { value: 400, label: "Normal (400)" },
  { value: 500, label: "Medium (500)" },
  { value: 600, label: "Semibold (600)" },
  { value: 700, label: "Bold (700)" },
];

const TEXT_ALIGNMENT_OPTIONS: {
  value: NonNullable<SlideBlock["align"]>;
  label: string;
}[] = [
  { value: "left", label: "Left" },
  { value: "center", label: "Center" },
  { value: "right", label: "Right" },
];

const BLOCK_SHADOW_OPTIONS: { value: BlockShadowPreset; label: string }[] = [
  { value: "none", label: "None" },
  { value: "sm", label: "Small" },
  { value: "md", label: "Medium" },
  { value: "lg", label: "Large" },
];

const BLOCK_BACKGROUND_TYPE_OPTIONS: {
  value: NonNullable<BlockBackground["type"]>;
  label: string;
}[] = [
  { value: "none", label: "None" },
  { value: "color", label: "Color" },
  { value: "gradient", label: "Gradient" },
  { value: "image", label: "Image" },
];

const BLOCK_BACKGROUND_GRADIENT_DIRECTIONS: {
  value: BlockBackgroundGradientDirection;
  label: string;
}[] = [
  { value: "to-top", label: "To top" },
  { value: "to-bottom", label: "To bottom" },
  { value: "to-left", label: "To left" },
  { value: "to-right", label: "To right" },
];

const IMAGE_ASPECT_RATIO_OPTIONS: {
  value: ImageBlockConfig["aspectRatio"];
  label: string;
}[] = [
  { value: "original", label: "Original" },
  { value: "square", label: "Square (1:1)" },
  { value: "4:3", label: "4:3" },
  { value: "16:9", label: "16:9" },
];

const BLOCK_ANIMATION_OPTIONS: { value: BlockAnimationType; label: string }[] = [
  { value: "none", label: "None" },
  { value: "fade-in", label: "Fade In" },
  { value: "slide-in-left", label: "Slide In Left" },
  { value: "slide-in-right", label: "Slide In Right" },
  { value: "slide-in-up", label: "Slide In Up" },
  { value: "slide-in-down", label: "Slide In Down" },
  { value: "zoom-in", label: "Zoom In" },
];

const BLOCK_TRANSITION_OPTIONS: { value: BlockHoverTransition; label: string }[] = [
  { value: "none", label: "None" },
  { value: "grow", label: "Grow" },
  { value: "shrink", label: "Shrink" },
  { value: "pulse", label: "Pulse" },
  { value: "shadow", label: "Shadow" },
  { value: "rotate", label: "Rotate" },
];

const DEFAULT_BLOCK_BACKGROUND_COLOR = "#ffffff";
const DEFAULT_BLOCK_GRADIENT_FROM = "rgba(15, 23, 42, 0.45)";
const DEFAULT_BLOCK_GRADIENT_TO = "rgba(15, 23, 42, 0.05)";

const BUTTON_FONT_SIZE_PX: Record<ButtonBlockSize, number> = {
  Small: 14,
  Medium: 16,
  Large: 18,
};

const BACKGROUND_STYLE_OPTIONS: { value: NonNullable<SlideBlock["bgStyle"]>; label: string }[] = [
  { value: "none", label: "None" },
  { value: "solid", label: "Solid" },
  { value: "glass", label: "Glass" },
];

const QUOTE_STYLE_OPTIONS: { value: QuoteBlockConfig["style"]; label: string }[] = [
  { value: "plain", label: "Plain" },
  { value: "emphasis", label: "Emphasis" },
  { value: "card", label: "Card" },
];

type ReviewOption = {
  id: string;
  author: string;
  text: string;
};

const DEFAULT_REVIEW_OPTIONS: ReviewOption[] = [
  { id: "mock-1", author: "Jasmine", text: "🔥 The best burger I've had in years!" },
  { id: "mock-2", author: "Luke", text: "Quick delivery and amazing fries." },
  { id: "mock-3", author: "Aminah", text: "So good I came back the next day." },
  { id: "mock-4", author: "Ben", text: "Perfect hangover cure!" },
];

const DEVICE_VISIBILITY_CONTROLS: { key: keyof BlockVisibilityConfig; label: string }[] = [
  { key: "mobile", label: "Show on Mobile" },
  { key: "tablet", label: "Show on Tablet" },
  { key: "desktop", label: "Show on Desktop" },
];

const formatReviewOptionLabel = (option: ReviewOption) => {
  const snippet = option.text.length > 60 ? `${option.text.slice(0, 57)}…` : option.text;
  return `${option.author} — ${snippet}`;
};

const SIZE_TO_FONT_SIZE_PX: Record<NonNullable<SlideBlock["size"]>, number> = {
  sm: 18,
  md: 24,
  lg: 40,
  xl: 56,
};

const TEXT_KIND_FONT_DEFAULT: Partial<Record<SlideBlock["kind"], number>> = {
  heading: 56,
  subheading: SIZE_TO_FONT_SIZE_PX.md,
};

const DEFAULT_TEXT_SHADOW: NonNullable<SlideBlock["textShadow"]> = {
  x: 0,
  y: 2,
  blur: 4,
  color: "rgba(0, 0, 0, 0.3)",
};

const BLOCK_KIND_LABELS: Record<SlideBlock["kind"], string> = {
  heading: "Heading",
  subheading: "Subheading",
  text: "Text",
  button: "Button",
  image: "Image",
  quote: "Quote",
  gallery: "Gallery",
  spacer: "Spacer",
};

const PREVIEW_PADDING_X = 16;
const PREVIEW_PADDING_Y = 16;

const INSPECTOR_CONTENT_CLASS = [
  "space-y-4 px-4 pb-4 pt-3",
  "[&_label:not(.flex)]:flex",
  "[&_label:not(.flex)]:flex-col",
  "[&_label:not(.flex)]:gap-1",
  "[&_label:not(.flex)]:text-xs",
  "[&_label:not(.flex)]:font-medium",
  "[&_label]:text-neutral-600",
  "[&_label:not(.flex)>span:first-child]:!text-[11px]",
  "[&_label:not(.flex)>span:first-child]:!font-semibold",
  "[&_label:not(.flex)>span:first-child]:!text-neutral-600",
  "[&_label:not(.flex)>span:first-child]:leading-tight",
  "[&_label:not(.flex)>input]:!mt-0",
  "[&_label:not(.flex)>textarea]:!mt-0",
  "[&_label:not(.flex)>select]:!mt-0",
  "[&_label:not(.flex)>div]:!mt-0",
  "[&_.gap-4]:gap-3",
  "[&_.space-y-4]:space-y-3",
  "[&_.space-y-6]:space-y-4",
].join(" ");

const INSPECTOR_INPUT_CLASS = [
  "w-full",
  "rounded-md",
  "border",
  "border-neutral-300",
  "bg-white",
  "px-3",
  "py-2",
  "text-sm",
  "text-neutral-900",
  "shadow-sm",
  "focus:border-neutral-400",
  "focus:outline-none",
  "focus:ring-1",
  "focus:ring-neutral-400",
].join(" ");

const INSPECTOR_TEXTAREA_CLASS = [
  INSPECTOR_INPUT_CLASS,
  "min-h-[84px]",
].join(" ");

const CHECKERBOARD_BACKGROUND =
  "linear-gradient(45deg, #f3f4f6 25%, transparent 25%), linear-gradient(-45deg, #f3f4f6 25%, transparent 25%), linear-gradient(45deg, transparent 75%, #f3f4f6 75%), linear-gradient(-45deg, transparent 75%, #f3f4f6 75%)";

type ParsedColor = {
  hex: string;
  alpha: number;
};

function parseColorValue(raw: string | null | undefined): ParsedColor {
  if (!raw) {
    return { hex: "#000000", alpha: 1 };
  }
  const value = raw.trim();
  if (value.length === 0) {
    return { hex: "#000000", alpha: 1 };
  }
  if (value.toLowerCase() === "transparent") {
    return { hex: "#000000", alpha: 0 };
  }
  if (value.startsWith("#")) {
    let hex = value.slice(1);
    if (hex.length === 3 || hex.length === 4) {
      hex = hex
        .split("")
        .map((c) => c + c)
        .join("");
    }
    if (hex.length === 6) {
      return { hex: `#${hex}`, alpha: 1 };
    }
    if (hex.length === 8) {
      const base = hex.slice(0, 6);
      const alphaHex = hex.slice(6, 8);
      const alpha = parseInt(alphaHex, 16);
      return {
        hex: `#${base}`,
        alpha: Number.isNaN(alpha) ? 1 : clamp01(alpha / 255),
      };
    }
    return { hex: `#${hex.slice(0, 6).padEnd(6, "0")}`, alpha: 1 };
  }
  const rgbaMatch = value.match(/rgba?\(([^)]+)\)/i);
  if (rgbaMatch) {
    const [r, g, b, a] = rgbaMatch[1]
      .split(",")
      .map((part) => part.trim())
      .map((part, index) =>
        index < 3 ? parseInt(part, 10) : Number.parseFloat(part || "1"),
      );
    if ([r, g, b].some((channel) => Number.isNaN(channel))) {
      return { hex: "#000000", alpha: 1 };
    }
    const toHex = (channel: number) => {
      const clamped = Math.min(255, Math.max(0, Math.round(channel)));
      return clamped.toString(16).padStart(2, "0");
    };
    return {
      hex: `#${toHex(r)}${toHex(g)}${toHex(b)}`,
      alpha: Number.isNaN(a) ? 1 : clamp01(a),
    };
  }
  return { hex: "#000000", alpha: 1 };
}

function hexToRgbaString(hex: string, alpha: number): string {
  if (!hex) {
    return `rgba(0, 0, 0, ${clamp01(alpha)})`;
  }
  let normalized = hex.startsWith("#") ? hex.slice(1) : hex;
  if (normalized.length === 3) {
    normalized = normalized
      .split("")
      .map((c) => c + c)
      .join("");
  }
  const r = Number.parseInt(normalized.slice(0, 2), 16);
  const g = Number.parseInt(normalized.slice(2, 4), 16);
  const b = Number.parseInt(normalized.slice(4, 6), 16);
  const safeR = Number.isNaN(r) ? 0 : r;
  const safeG = Number.isNaN(g) ? 0 : g;
  const safeB = Number.isNaN(b) ? 0 : b;
  const alphaString = clamp01(alpha).toFixed(2).replace(/\.00$/, "");
  return `rgba(${safeR}, ${safeG}, ${safeB}, ${alphaString})`;
}

type InspectorColorInputProps = {
  value: string;
  onChange: (next: string) => void;
  allowAlpha?: boolean;
  disabled?: boolean;
};

const InspectorColorInput: React.FC<InspectorColorInputProps> = ({
  value,
  onChange,
  allowAlpha = false,
  disabled = false,
}) => {
  const parsed = useMemo(() => parseColorValue(value), [value]);
  const [textValue, setTextValue] = useState(value ?? "");

  useEffect(() => {
    setTextValue(value ?? "");
  }, [value]);

  const previewColor = textValue?.trim().length ? textValue : parsed.hex;

  const handleCommit = useCallback(
    (nextValue: string) => {
      if (disabled) return;
      setTextValue(nextValue);
      onChange(nextValue);
    },
    [disabled, onChange],
  );

  const handleColorChange = useCallback(
    (nextHex: string) => {
      if (allowAlpha && parsed.alpha < 0.999) {
        handleCommit(hexToRgbaString(nextHex, parsed.alpha));
        return;
      }
      handleCommit(nextHex);
    },
    [allowAlpha, handleCommit, parsed.alpha],
  );

  const handleAlphaChange = useCallback(
    (next: number) => {
      const normalized = clamp01(next / 100);
      if (!allowAlpha) {
        return;
      }
      if (normalized >= 0.999) {
        handleCommit(parsed.hex);
        return;
      }
      handleCommit(hexToRgbaString(parsed.hex, normalized));
    },
    [allowAlpha, handleCommit, parsed.hex],
  );

  return (
    <div className="flex flex-col gap-2">
      <InputColor
        value={textValue}
        previewValue={previewColor}
        onChange={handleCommit}
        onColorInputChange={handleColorChange}
        disabled={disabled}
      />
      {allowAlpha && (
        <InputSlider
          min={0}
          max={100}
          step={1}
          value={Math.round(parsed.alpha * 100)}
          fallbackValue={100}
          onValueChange={(next) =>
            handleAlphaChange(typeof next === "number" ? next : 0)
          }
          disabled={disabled}
          containerClassName="mt-0 flex flex-1 items-center gap-2"
          sliderClassName="flex-1"
          numberInputClassName="w-16 shrink-0 text-right text-xs"
          numberInputProps={{ inputMode: "numeric" }}
        />
      )}
    </div>
  );
};

type InspectorTextShadowControlsProps = {
  block: SlideBlock;
  onPatch: (patch: Partial<SlideBlock>) => void;
};

const InspectorTextShadowControls: React.FC<InspectorTextShadowControlsProps> = ({
  block,
  onPatch,
}) => {
  const shadowEnabled = Boolean(block.textShadow);
  const resolvedX =
    typeof block.shadowX === "number"
      ? block.shadowX
      : block.textShadow?.x ?? DEFAULT_TEXT_SHADOW.x;
  const resolvedY =
    typeof block.shadowY === "number"
      ? block.shadowY
      : block.textShadow?.y ?? DEFAULT_TEXT_SHADOW.y;
  const resolvedBlur =
    typeof block.shadowBlur === "number"
      ? block.shadowBlur
      : block.textShadow?.blur ?? DEFAULT_TEXT_SHADOW.blur;
  const resolvedColor =
    typeof block.shadowColor === "string" && block.shadowColor.trim().length > 0
      ? block.shadowColor
      : block.textShadow?.color ?? DEFAULT_TEXT_SHADOW.color;

  const buildShadow = useCallback(
    (overrides?: Partial<NonNullable<SlideBlock["textShadow"]>>) => ({
      x: overrides?.x ?? resolvedX ?? DEFAULT_TEXT_SHADOW.x,
      y: overrides?.y ?? resolvedY ?? DEFAULT_TEXT_SHADOW.y,
      blur: overrides?.blur ?? resolvedBlur ?? DEFAULT_TEXT_SHADOW.blur,
      color: overrides?.color ?? resolvedColor ?? DEFAULT_TEXT_SHADOW.color,
    }),
    [resolvedBlur, resolvedColor, resolvedX, resolvedY],
  );

  const applyShadowPatch = useCallback(
    (overrides?: Partial<NonNullable<SlideBlock["textShadow"]>>) => {
      const nextShadow = buildShadow(overrides);
      onPatch({
        textShadow: nextShadow,
        shadowX: nextShadow.x,
        shadowY: nextShadow.y,
        shadowBlur: nextShadow.blur,
        shadowColor: nextShadow.color,
      });
    },
    [buildShadow, onPatch],
  );

  const handleToggle = useCallback(
    (checked: boolean) => {
      if (checked) {
        applyShadowPatch();
        return;
      }
      onPatch({ textShadow: null });
    },
    [applyShadowPatch, onPatch],
  );

  return (
    <div>
      <label className="flex items-center gap-2 text-xs font-medium text-neutral-500">
        <InputCheckbox
          checked={shadowEnabled}
          onChange={(e) => handleToggle(e.target.checked)}
        />
        Text shadow
      </label>
      {shadowEnabled && (
        <div className="mt-2 space-y-2">
          <InspectorSliderControl
            label="Offset X (px)"
            value={resolvedX}
            fallbackValue={resolvedX ?? DEFAULT_TEXT_SHADOW.x}
            min={-50}
            max={50}
            step={1}
            onChange={(next) => {
              if (typeof next !== "number" || Number.isNaN(next)) return;
              applyShadowPatch({ x: Math.round(next) });
            }}
          />
          <InspectorSliderControl
            label="Offset Y (px)"
            value={resolvedY}
            fallbackValue={resolvedY ?? DEFAULT_TEXT_SHADOW.y}
            min={-50}
            max={50}
            step={1}
            onChange={(next) => {
              if (typeof next !== "number" || Number.isNaN(next)) return;
              applyShadowPatch({ y: Math.round(next) });
            }}
          />
          <InspectorSliderControl
            label="Blur (px)"
            value={resolvedBlur}
            fallbackValue={resolvedBlur ?? DEFAULT_TEXT_SHADOW.blur}
            min={0}
            max={50}
            step={1}
            onChange={(next) => {
              if (typeof next !== "number" || Number.isNaN(next)) return;
              applyShadowPatch({ blur: Math.max(0, Math.round(next)) });
            }}
          />
          <div>
            <span className="text-xs font-medium text-neutral-500">Shadow color</span>
            <InspectorColorInput
              value={resolvedColor ?? DEFAULT_TEXT_SHADOW.color}
              onChange={(nextColor) => applyShadowPatch({ color: nextColor })}
              allowAlpha
            />
          </div>
        </div>
      )}
    </div>
  );
};

type InspectorSliderControlProps = {
  label: React.ReactNode;
  value: number | undefined;
  fallbackValue?: number;
  min: number;
  max: number;
  step?: number;
  onChange: (next: number | undefined) => void;
  formatValue?: (
    value: number | undefined,
    fallbackValue?: number,
  ) => string;
  disabled?: boolean;
  numberInputClassName?: string;
};

const InspectorSliderControl: React.FC<InspectorSliderControlProps> = ({
  label,
  value,
  fallbackValue,
  min,
  max,
  step = 1,
  onChange,
  formatValue,
  disabled = false,
  numberInputClassName,
}) => {
  const handleValueChange = useCallback(
    (next: number | undefined) => {
      if (Number.isNaN(next as number)) {
        onChange(undefined);
        return;
      }
      onChange(next);
    },
    [onChange],
  );

  return (
    <InputSlider
      label={<span>{label}</span>}
      labelClassName="text-neutral-500"
      min={min}
      max={max}
      step={step}
      value={value}
      fallbackValue={fallbackValue ?? min}
      formatValue={formatValue}
      onValueChange={handleValueChange}
      disabled={disabled}
      numberInputClassName={`${INSPECTOR_INPUT_CLASS} w-[60px] shrink-0 text-right ${numberInputClassName ?? ""}`}
    />
  );
};

type GalleryInspectorItemProps = {
  id: string;
  index: number;
  item: GalleryBlockItem;
  onRemove: () => void;
  onAltChange: (value: string) => void;
};

const GalleryInspectorItem: React.FC<GalleryInspectorItemProps> = ({
  id,
  index,
  item,
  onRemove,
  onAltChange,
}) => {
  const { attributes, listeners, setNodeRef, transform, transition, isDragging } = useSortable({ id });
  const style: React.CSSProperties = {
    transform: CSS.Transform.toString(transform),
    transition,
  };
  if (isDragging) {
    style.boxShadow = "0 8px 16px rgba(15, 23, 42, 0.12)";
    style.opacity = 0.95;
  }

  return (
    <div
      ref={setNodeRef}
      style={style}
      className={`flex items-start gap-3 rounded border bg-white px-2 py-3 text-xs ${
        isDragging ? "ring-1 ring-neutral-200" : ""
      }`}
    >
      <button
        type="button"
        {...attributes}
        {...listeners}
        className="mt-1 flex h-7 w-7 items-center justify-center rounded border border-transparent text-neutral-400 hover:text-neutral-600 focus:outline-none cursor-grab active:cursor-grabbing"
        aria-label="Reorder image"
      >
        <GripVertical className="h-4 w-4" />
      </button>
      <img
        src={item.url}
        alt={item.alt || ""}
        className="h-12 w-12 flex-none rounded object-cover"
      />
      <div className="flex flex-1 flex-col gap-2">
        <div className="flex items-center justify-between text-[11px] font-semibold uppercase tracking-wide text-neutral-500">
          <span>Image {index + 1}</span>
          <button
            type="button"
            onClick={onRemove}
            className="rounded border px-2 py-1 text-[11px] font-medium text-red-600 hover:bg-red-50"
          >
            Remove
          </button>
        </div>
        <p className="break-all text-[11px] text-neutral-500">{item.url}</p>
        <label className="block">
          <span className="text-[11px] font-semibold uppercase tracking-wide text-neutral-500">
            Alt text
          </span>
          <InputText
            value={item.alt ?? ""}
            onChange={(e) => onAltChange(e.target.value)}
            className={INSPECTOR_INPUT_CLASS}
            placeholder="Describe the image"
          />
        </label>
      </div>
    </div>
  );
};

const cloneCfg = (cfg: SlideCfg): SlideCfg => JSON.parse(JSON.stringify(cfg));

function defaultBackground(): SlideCfg["background"] {
  return {
    type: "color",
    color: "#111",
    opacity: 1,
    overlay: { color: "#000", opacity: 0.25 },
  };
}

function clampPct(v: number) {
  if (Number.isNaN(v)) return 0;
  return Math.min(100, Math.max(0, v));
}

function clamp01(v: number) {
  if (Number.isNaN(v)) return 0;
  return Math.min(1, Math.max(0, v));
}

function clampRange(v: number, min: number, max: number) {
  if (Number.isNaN(v)) return min;
  return Math.min(max, Math.max(min, v));
}

function getDefaultFrame(kind: SlideBlock["kind"]): Frame {
  return { ...DEFAULT_FRAMES[kind] };
}

function ensureFrame(block: SlideBlock, device: DeviceKind): Frame {
  return block.frames[device]
    ? { ...block.frames[device]! }
    : getDefaultFrame(block.kind);
}

function convertLegacyFrame(pos: any): Frame {
  const w = typeof pos?.wPct === "number" ? clampPct(pos.wPct) : 40;
  const h = typeof pos?.hPct === "number" ? clampPct(pos.hPct) : 20;
  const cx = typeof pos?.xPct === "number" ? clampPct(pos.xPct) : 50;
  const cy = typeof pos?.yPct === "number" ? clampPct(pos.yPct) : 50;
  const x = clampPct(cx - w / 2);
  const y = clampPct(cy - h / 2);
  const r = typeof pos?.rotateDeg === "number" ? pos.rotateDeg : 0;
  return { x, y, w, h, r };
}

function normalizeBackground(raw: any): SlideCfg["background"] {
  if (raw === null) return { type: "none" };
  if (!raw) return defaultBackground();
  const overlayFrom = (source: any) => {
    if (!source) return undefined;
    const overlay = source.overlay ?? source;
    const hasOverlay =
      overlay &&
      (typeof overlay.color === "string" ||
        typeof overlay.opacity === "number" ||
        typeof overlay.overlayColor === "string" ||
        typeof overlay.overlayOpacity === "number");
    if (!hasOverlay) return undefined;
    const color =
      typeof overlay.color === "string"
        ? overlay.color
        : typeof overlay.overlayColor === "string"
          ? overlay.overlayColor
          : "#000000";
    const opacitySource =
      typeof overlay.opacity === "number"
        ? overlay.opacity
        : typeof overlay.overlayOpacity === "number"
          ? overlay.overlayOpacity
          : 0.25;
    return { color, opacity: clamp01(opacitySource) };
  };

  const type: SlideCfg["background"]["type"] =
    raw.type ?? raw.kind ?? "color";
  if (type === "none") {
    return { type: "none" };
  }
  if (type === "color") {
    const color =
      typeof raw.color === "string"
        ? raw.color
        : typeof raw.value === "string"
          ? raw.value
          : "#111111";
    const opacity =
      typeof raw.opacity === "number"
        ? clamp01(raw.opacity)
        : undefined;
    return {
      type: "color",
      color,
      opacity,
      overlay: overlayFrom(raw.overlay ? raw.overlay : undefined),
    };
  }
  const url =
    typeof raw.url === "string"
      ? raw.url
      : typeof raw.src === "string"
        ? raw.src
        : typeof raw.value === "string"
          ? raw.value
          : undefined;
  const fit: NonNullable<SlideCfg["background"]>["fit"] =
    raw.fit === "contain" ? "contain" : "cover";
  const focalX =
    typeof raw.focal?.x === "number"
      ? raw.focal.x
      : typeof raw.focal_x === "number"
        ? raw.focal_x
        : typeof raw.focalX === "number"
          ? raw.focalX
          : undefined;
  const focalY =
    typeof raw.focal?.y === "number"
      ? raw.focal.y
      : typeof raw.focal_y === "number"
        ? raw.focal_y
        : typeof raw.focalY === "number"
          ? raw.focalY
          : undefined;
  const focal =
    typeof focalX === "number" || typeof focalY === "number"
      ? { x: clamp01(focalX ?? 0.5), y: clamp01(focalY ?? 0.5) }
      : undefined;
  const blur =
    typeof raw.blur === "number" ? clampRange(raw.blur, 0, 12) : undefined;
  if (type === "image") {
    return {
      type: "image",
      url,
      fit,
      focal,
      blur,
      overlay: overlayFrom(raw.overlay ? raw.overlay : raw),
    };
  }
  if (type === "video") {
    const poster =
      typeof raw.poster === "string"
        ? raw.poster
        : typeof raw.thumbnail === "string"
          ? raw.thumbnail
          : undefined;
    const loop =
      typeof raw.loop === "boolean"
        ? raw.loop
        : typeof raw.autoloop === "boolean"
          ? raw.autoloop
          : true;
    const mute =
      typeof raw.mute === "boolean"
        ? raw.mute
        : typeof raw.muted === "boolean"
          ? raw.muted
          : true;
    const autoplay =
      typeof raw.autoplay === "boolean"
        ? raw.autoplay
        : typeof raw.autoPlay === "boolean"
          ? raw.autoPlay
          : true;
    return {
      type: "video",
      url,
      fit,
      focal,
      blur,
      poster,
      loop,
      mute,
      autoplay,
      overlay: overlayFrom(raw.overlay ? raw.overlay : raw),
    };
  }
  return defaultBackground();
}

function parseNumericValue(value: unknown): number | undefined {
  if (typeof value === "number" && Number.isFinite(value)) {
    return value;
  }
  if (typeof value === "string") {
    const trimmed = value.trim();
    if (trimmed.length === 0) {
      return undefined;
    }
    const parsed = Number(trimmed);
    if (Number.isFinite(parsed)) {
      return parsed;
    }
  }
  return undefined;
}

function clampBackgroundOpacityPercent(rawValue: number | undefined): number {
  if (rawValue === undefined) {
    return 100;
  }
  if (Number.isNaN(rawValue)) {
    return 100;
  }
  if (rawValue <= 1) {
    return Math.round(Math.min(1, Math.max(0, rawValue)) * 100);
  }
  return Math.round(Math.min(100, Math.max(0, rawValue)));
}

function normalizeBlockBackground(raw: any): BlockBackground {
  if (!raw) {
    return { type: "none", radius: 0, opacity: 100 };
  }

  if (typeof raw === "string") {
    const normalized = raw.trim().toLowerCase();
    if (normalized === "none" || normalized.length === 0) {
      return { type: "none", radius: 0, opacity: 100 };
    }
  }

  if (typeof raw !== "object") {
    return { type: "none", radius: 0, opacity: 100 };
  }

  const source = raw as Record<string, any>;
  const typeValue =
    typeof source.type === "string"
      ? source.type.toLowerCase()
      : typeof source.kind === "string"
        ? source.kind.toLowerCase()
        : undefined;

  let type: BlockBackground["type"] = "none";
  if (typeValue === "color" || typeValue === "gradient" || typeValue === "image" || typeValue === "none") {
    type = typeValue as BlockBackground["type"];
  } else if (source.gradient || typeof source.color2 === "string") {
    type = "gradient";
  } else if (
    typeof source.color === "string" ||
    typeof source.value === "string" ||
    typeof source.backgroundColor === "string" ||
    typeof source.fill === "string"
  ) {
    type = "color";
  } else if (
    (source.image && typeof source.image === "object") ||
    typeof source.url === "string" ||
    typeof source.src === "string"
  ) {
    type = "image";
  }

  const radiusCandidate =
    parseNumericValue(source.radius) ??
    parseNumericValue(source.borderRadius) ??
    parseNumericValue(source.cornerRadius);
  const opacityCandidate =
    parseNumericValue(source.opacity) ??
    parseNumericValue(source.alpha) ??
    parseNumericValue(source.backgroundOpacity) ??
    parseNumericValue(source.opacityPercent);

  const base: BlockBackground = {
    type,
    radius: radiusCandidate !== undefined ? Math.max(0, radiusCandidate) : 0,
    opacity: clampBackgroundOpacityPercent(opacityCandidate),
  };

  if (type === "none") {
    return base;
  }

  if (type === "color") {
    const color =
      typeof source.color === "string"
        ? source.color
        : typeof source.value === "string"
          ? source.value
          : typeof source.backgroundColor === "string"
            ? source.backgroundColor
            : typeof source.fill === "string"
              ? source.fill
              : DEFAULT_BLOCK_BACKGROUND_COLOR;
    return { ...base, type: "color", color };
  }

  if (type === "gradient") {
    const gradientSource =
      source.gradient && typeof source.gradient === "object" ? source.gradient : source;
    const from =
      typeof gradientSource.from === "string"
        ? gradientSource.from
        : typeof gradientSource.start === "string"
          ? gradientSource.start
          : typeof gradientSource.color1 === "string"
            ? gradientSource.color1
            : DEFAULT_BLOCK_GRADIENT_FROM;
    const to =
      typeof gradientSource.to === "string"
        ? gradientSource.to
        : typeof gradientSource.end === "string"
          ? gradientSource.end
          : typeof gradientSource.color2 === "string"
            ? gradientSource.color2
            : DEFAULT_BLOCK_GRADIENT_TO;
    const directionValue =
      typeof gradientSource.direction === "string"
        ? gradientSource.direction.replace(/\s+/g, "-").toLowerCase()
        : typeof source.direction === "string"
          ? source.direction.replace(/\s+/g, "-").toLowerCase()
          : undefined;
    const direction: BlockBackgroundGradientDirection =
      directionValue === "to-top" ||
      directionValue === "to-left" ||
      directionValue === "to-right" ||
      directionValue === "to-bottom"
        ? (directionValue as BlockBackgroundGradientDirection)
        : "to-bottom";
    return {
      ...base,
      type: "gradient",
      color: from,
      color2: to,
      direction,
    };
  }

  const imageSource =
    source.image && typeof source.image === "object" ? source.image : source;
  const url =
    typeof imageSource.url === "string"
      ? imageSource.url
      : typeof imageSource.src === "string"
        ? imageSource.src
        : typeof source.url === "string"
          ? source.url
          : undefined;
  return {
    ...base,
    type: "image",
    url,
  };
}

function cloneBlockBackground(background?: BlockBackground | null): BlockBackground {
  if (!background || typeof background !== "object") {
    return { type: "none", radius: 0, opacity: 100 };
  }
  return {
    type: background.type ?? "none",
    color: background.color,
    color2: background.color2,
    direction: background.direction,
    url: background.url,
    radius:
      typeof background.radius === "number" && Number.isFinite(background.radius)
        ? Math.max(0, background.radius)
        : 0,
    opacity: clampBackgroundOpacityPercent(
      typeof background.opacity === "number" ? background.opacity : undefined,
    ),
  };
}

function extractConfig(config: SlideBlock["config"]): Record<string, any> {
  if (config && typeof config === "object") {
    return { ...(config as Record<string, any>) };
  }
  return {};
}

function applyFontFamilyToConfig(
  config: Record<string, any>,
  fontFamily: SlideBlock["fontFamily"] | undefined,
): Record<string, any> {
  const next = { ...config };
  if (typeof fontFamily === "string" && fontFamily.length > 0) {
    next.fontFamily = fontFamily;
  } else {
    delete next.fontFamily;
  }
  return next;
}

function mergeInteractionConfig(
  block: SlideBlock,
  candidate?: Record<string, any>,
): Record<string, any> {
  const base = { ...(candidate ?? {}) };
  const syntheticBlock: SlideBlock = { ...block, config: base };
  const visibility = resolveBlockVisibility(syntheticBlock);
  base.visibleOn = { ...visibility } satisfies BlockVisibilityConfig;
  const animation = resolveBlockAnimationConfig(syntheticBlock);
  const transition = resolveBlockTransitionConfig(syntheticBlock);
  base.animation = {
    type: animation.type,
    duration: Math.max(
      0,
      animation.duration ?? DEFAULT_BLOCK_ANIMATION_CONFIG.duration,
    ),
    delay: Math.max(
      0,
      animation.delay ?? DEFAULT_BLOCK_ANIMATION_CONFIG.delay,
    ),
  } satisfies BlockAnimationConfig;
  base.transition = {
    hover: transition.hover,
    duration: Math.max(
      0,
      transition.duration ?? DEFAULT_BLOCK_TRANSITION_CONFIG.duration,
    ),
  } satisfies BlockTransitionConfig;
  return base;
}

function normalizeBlock(raw: any, positions?: Record<string, any>): SlideBlock {
  const kind: SlideBlock["kind"] = raw.kind ?? raw.type ?? "text";
  const frames: SlideBlock["frames"] = {};
  if (raw.frames && typeof raw.frames === "object") {
    (Object.keys(raw.frames) as DeviceKind[]).forEach((device) => {
      const f = raw.frames[device];
      if (f) {
        frames[device] = {
          x: clampPct(f.x ?? f.xPct ?? DEFAULT_FRAMES[kind].x),
          y: clampPct(f.y ?? f.yPct ?? DEFAULT_FRAMES[kind].y),
          w: clampPct(f.w ?? f.wPct ?? DEFAULT_FRAMES[kind].w),
          h: clampPct(f.h ?? f.hPct ?? DEFAULT_FRAMES[kind].h),
          r:
            typeof f.r === "number"
              ? f.r
              : typeof f.rotateDeg === "number"
                ? f.rotateDeg
                : DEFAULT_FRAMES[kind].r,
        };
      }
    });
  }
  if (Object.keys(frames).length === 0) {
    const legacy = positions?.[raw.id];
    if (legacy) {
      const converted = convertLegacyFrame(legacy);
      frames.mobile = converted;
      frames.tablet = converted;
      frames.desktop = converted;
    } else {
      frames.desktop = getDefaultFrame(kind);
    }
  }

  const block: SlideBlock = {
    id: raw.id || crypto.randomUUID(),
    kind,
    frames,
    text: raw.text ?? raw.label ?? "",
    href: raw.href,
    src: raw.src || raw.url,
    color: raw.color,
    align: raw.align,
    size: raw.size,
    buttonVariant: raw.buttonVariant,
    config:
      raw.config && typeof raw.config === "object"
        ? { ...(raw.config as Record<string, any>) }
        : undefined,
    fit: raw.fit,
    author: raw.author,
    items: Array.isArray(raw.items)
      ? raw.items
      : Array.isArray(raw.images)
        ? raw.images.map((src: string) => ({ src }))
        : undefined,
    height: raw.height,
    locked: Boolean(raw.locked),
  };

  let workingConfig = extractConfig(block.config);

  if (kind === "image") {
    const existingConfig = extractConfig(block.config);
    const imageConfig = resolveImageConfig(block);
    const hydratedConfig = {
      ...existingConfig,
      ...imageConfig,
    } satisfies Record<string, any>;
    block.config = hydratedConfig;
    block.src = imageConfig.url;
    block.fit = imageConfig.fit;
    block.radius = imageConfig.radius;
    block.alt = imageConfig.alt;
    block.aspectRatio = imageConfig.aspectRatio;
    workingConfig = extractConfig(block.config);
  }
  if (kind === "gallery") {
    const existingConfig = extractConfig(block.config);
    const galleryConfig = resolveGalleryConfig(block);
    block.items = galleryConfig.items.map((item) => ({ src: item.url, alt: item.alt }));
    const hydratedConfig = {
      ...existingConfig,
      ...galleryConfig,
      items: galleryConfig.items,
    } satisfies Record<string, any>;
    block.config = hydratedConfig;
    block.radius = galleryConfig.radius;
    block.aspectRatio = galleryConfig.aspectRatio;
    workingConfig = extractConfig(block.config);
  }
  if (kind === "heading" && !block.size) block.size = "xl";
  if (kind === "subheading" && !block.size) block.size = "md";
  if (kind === "text" && !block.size) block.size = "sm";
  if (kind === "button" && !block.text) block.text = "Button";
  if (kind === "button") {
    const normalizedConfig = resolveButtonConfig(block);
    block.config = normalizedConfig;
    block.text = normalizedConfig.label;
    block.href = normalizedConfig.href;
    block.buttonVariant =
      normalizedConfig.variant === "Outline" ? "secondary" : "primary";
    workingConfig = extractConfig(block.config);
  }
  if (
    (kind === "heading" || kind === "subheading" || kind === "text") &&
    !block.color
  ) {
    block.color = "#ffffff";
  }

  if (
    kind === "heading" ||
    kind === "subheading" ||
    kind === "text"
  ) {
    const configText =
      typeof workingConfig.text === "string" ? workingConfig.text : undefined;
    const configContent =
      typeof workingConfig.content === "string" ? workingConfig.content : configText;
    const fallbackText =
      typeof raw.text === "string"
        ? raw.text
        : typeof raw.label === "string"
          ? raw.label
          : configText ?? block.text ?? "";
    const content =
      typeof raw.content === "string"
        ? raw.content
        : configContent ?? fallbackText;
    block.content = content;
    block.text = content;
    workingConfig.text = content;
    workingConfig.content = content;
  } else if (isTextualBlock(kind)) {
    const configText =
      typeof workingConfig.text === "string" ? workingConfig.text : undefined;
    if (!block.text && configText) {
      block.text = configText;
    }
  }

  if (isFontEnabledBlock(kind)) {
    const configFontFamily =
      block.config && typeof block.config === "object"
        ? normalizeFontFamily((block.config as Record<string, any>).fontFamily)
        : undefined;
    const rawFontFamily = normalizeFontFamily((raw as Record<string, any>).fontFamily);
    const currentFontFamily = normalizeFontFamily(block.fontFamily);
    block.fontFamily =
      configFontFamily ??
      rawFontFamily ??
      currentFontFamily ??
      DEFAULT_TEXT_FONT_FAMILY;
  }

  if (kind === "heading" || kind === "subheading" || kind === "text") {
    const fallbackWeight =
      kind === "heading" ? 700 : kind === "subheading" ? 600 : 400;
    block.fontWeight =
      typeof raw.fontWeight === "number"
        ? raw.fontWeight
        : typeof block.fontWeight === "number"
          ? block.fontWeight
          : fallbackWeight;
    const fontSizeFallback =
      typeof raw.fontSize === "number"
        ? raw.fontSize
        : block.size
          ? SIZE_TO_FONT_SIZE_PX[block.size]
          : kind === "heading"
            ? 56
            : kind === "subheading"
              ? SIZE_TO_FONT_SIZE_PX.md
              : 16;
    block.fontSize = fontSizeFallback;
    if (typeof raw.lineHeight === "number") {
      block.lineHeight = raw.lineHeight;
    }
    if (raw.lineHeightUnit === "px" || raw.lineHeightUnit === "em") {
      block.lineHeightUnit = raw.lineHeightUnit;
    } else if (typeof block.lineHeightUnit !== "string") {
      block.lineHeightUnit = undefined;
    }
    if (typeof raw.letterSpacing === "number") {
      block.letterSpacing = raw.letterSpacing;
    }
    const textColor =
      typeof raw.textColor === "string"
        ? raw.textColor
        : block.color || "#000000";
    block.textColor = textColor;
    block.color = textColor;
    if (kind === "heading" || kind === "text") {
      const bgStyleValue = raw.bgStyle;
      const normalizedBgStyle: SlideBlock["bgStyle"] =
        bgStyleValue === "solid" || bgStyleValue === "glass"
          ? bgStyleValue
          : "none";
      block.bgStyle = normalizedBgStyle;
      const bgColor =
        typeof raw.bgColor === "string"
          ? raw.bgColor
          : typeof raw.backgroundColor === "string"
            ? raw.backgroundColor
            : block.bgColor ?? "#000000";
      block.bgColor = bgColor;
      const opacitySource =
        typeof raw.bgOpacity === "number"
          ? raw.bgOpacity
          : typeof raw.opacity === "number"
            ? raw.opacity
            : block.bgOpacity ?? (normalizedBgStyle === "glass" ? 0.5 : 1);
      block.bgOpacity = clamp01(opacitySource);
      const radiusSource =
        typeof raw.radius === "number"
          ? raw.radius
          : typeof raw.cornerRadius === "number"
            ? raw.cornerRadius
            : block.radius ?? 0;
      block.radius = radiusSource;
      const paddingSource =
        typeof raw.padding === "number"
          ? raw.padding
          : typeof raw.pad === "number"
            ? raw.pad
            : block.padding ?? 0;
      block.padding = paddingSource;
    }
  }

  if (isTextualBlock(kind)) {
    const shadowValue = raw.textShadow;
    const rawShadowX = typeof raw.shadowX === "number" ? raw.shadowX : undefined;
    const rawShadowY = typeof raw.shadowY === "number" ? raw.shadowY : undefined;
    const rawShadowBlur =
      typeof raw.shadowBlur === "number" ? raw.shadowBlur : undefined;
    const rawShadowColor =
      typeof raw.shadowColor === "string" ? raw.shadowColor : undefined;
    const x =
      rawShadowX ??
      (shadowValue && typeof shadowValue === "object" && typeof shadowValue.x === "number"
        ? shadowValue.x
        : block.shadowX ?? block.textShadow?.x ?? DEFAULT_TEXT_SHADOW.x);
    const y =
      rawShadowY ??
      (shadowValue && typeof shadowValue === "object" && typeof shadowValue.y === "number"
        ? shadowValue.y
        : block.shadowY ?? block.textShadow?.y ?? DEFAULT_TEXT_SHADOW.y);
    const blur =
      rawShadowBlur ??
      (shadowValue && typeof shadowValue === "object" && typeof shadowValue.blur === "number"
        ? shadowValue.blur
        : block.shadowBlur ?? block.textShadow?.blur ?? DEFAULT_TEXT_SHADOW.blur);
    const color =
      rawShadowColor ??
      (shadowValue && typeof shadowValue === "object" && typeof shadowValue.color === "string"
        ? shadowValue.color
        : block.shadowColor ?? block.textShadow?.color ?? DEFAULT_TEXT_SHADOW.color);

    block.shadowX = x;
    block.shadowY = y;
    block.shadowBlur = blur;
    block.shadowColor = color;

    if (shadowValue && typeof shadowValue === "object") {
      block.textShadow = { x, y, blur, color };
    } else if (shadowValue === null || shadowValue === false) {
      block.textShadow = null;
    } else if (block.textShadow === undefined) {
      block.textShadow = null;
    }
  }

  if (isTextualBlock(kind)) {
    const sizingSnapshot = readTextSizingConfig(workingConfig);
    (Object.keys(frames) as DeviceKind[]).forEach((device) => {
      const dims = pickTextSizingDimensions(sizingSnapshot, device);
      if (!dims) return;
      const current = frames[device];
      if (!current) return;
      if (dims.width !== undefined) current.w = clampPct(dims.width);
      if (dims.height !== undefined) current.h = clampPct(dims.height);
    });
    const sizingRecord =
      workingConfig.textSizing && typeof workingConfig.textSizing === "object"
        ? { ...(workingConfig.textSizing as Record<string, any>) }
        : {};
    if (sizingRecord.autoWidth !== true) {
      sizingRecord.autoWidth = true;
    }
    if (sizingRecord.autoHeight !== true) {
      sizingRecord.autoHeight = true;
    }
    workingConfig.textSizing = sizingRecord;
  }

  const rawShadow = raw.boxShadow ?? raw.shadowPreset ?? block.boxShadow;
  const normalizedShadow: BlockShadowPreset =
    rawShadow === "sm" || rawShadow === "md" || rawShadow === "lg" || rawShadow === "none"
      ? (rawShadow as BlockShadowPreset)
      : "none";
  block.boxShadow = normalizedShadow;

  const borderColorSource =
    typeof raw.borderColor === "string"
      ? raw.borderColor
      : typeof block.borderColor === "string"
        ? block.borderColor
        : undefined;
  block.borderColor = borderColorSource;

  const borderWidthSource =
    typeof raw.borderWidth === "number"
      ? Math.max(0, raw.borderWidth)
      : typeof block.borderWidth === "number"
        ? Math.max(0, block.borderWidth)
        : undefined;
  block.borderWidth = borderWidthSource;

  const borderRadiusSource =
    typeof raw.borderRadius === "number"
      ? Math.max(0, raw.borderRadius)
      : typeof block.borderRadius === "number"
        ? Math.max(0, block.borderRadius)
        : undefined;
  block.borderRadius = borderRadiusSource;

  const backgroundSource =
    raw.background ?? raw.blockBackground ?? raw.backgroundFill ?? block.background;
  const normalizedBackground = normalizeBlockBackground(backgroundSource);
  block.background = normalizedBackground;
  workingConfig.background = normalizedBackground;

  const configWithFont = isFontEnabledBlock(kind)
    ? applyFontFamilyToConfig(workingConfig, block.fontFamily)
    : workingConfig;
  const blockForConfig: SlideBlock = { ...block, config: configWithFont };
  block.config = mergeInteractionConfig(blockForConfig, configWithFont);

  return block;
}

function normalizeConfig(raw: any, slide: SlideRow): SlideCfg {
  const source = raw && typeof raw === "object" ? raw : {};
  const cfg: SlideCfg = {
    background: normalizeBackground(source.background),
    blocks: Array.isArray(source.blocks)
      ? source.blocks.map((b: any) => normalizeBlock(b, source.positions))
      : [],
  };

  if (cfg.blocks.length === 0) {
    const blocks: SlideBlock[] = [];
    if (slide.title) {
      blocks.push({
        id: crypto.randomUUID(),
        kind: "heading",
        text: slide.title,
        color: "#ffffff",
        size: "xl",
        frames: { desktop: getDefaultFrame("heading") },
      });
    }
    if (slide.subtitle) {
      blocks.push({
        id: crypto.randomUUID(),
        kind: "subheading",
        text: slide.subtitle,
        color: "#ffffff",
        size: "md",
        frames: { desktop: getDefaultFrame("subheading") },
      });
    }
    if (slide.cta_label) {
      const buttonConfig: ButtonBlockConfig = {
        ...DEFAULT_BUTTON_CONFIG,
        label: slide.cta_label,
        href: slide.cta_href ?? DEFAULT_BUTTON_CONFIG.href,
      };
      blocks.push({
        id: crypto.randomUUID(),
        kind: "button",
        text: buttonConfig.label,
        href: buttonConfig.href,
        config: buttonConfig,
        buttonVariant:
          buttonConfig.variant === "Outline" ? "secondary" : "primary",
        frames: { desktop: getDefaultFrame("button") },
      });
    }
    cfg.blocks = blocks.length
      ? blocks
      : [
          {
            id: crypto.randomUUID(),
            kind: "heading",
            text: "New Slide",
            color: "#ffffff",
            size: "xl",
            frames: { desktop: getDefaultFrame("heading") },
          },
        ];
  }

  cfg.blocks = cfg.blocks.map((block) => {
    const baseConfig = extractConfig(block.config);
    if (isFontEnabledBlock(block.kind)) {
      const normalizedFont =
        normalizeFontFamily(block.fontFamily) ??
        normalizeFontFamily(baseConfig.fontFamily) ??
        DEFAULT_TEXT_FONT_FAMILY;
      const configWithFont = applyFontFamilyToConfig(baseConfig, normalizedFont);
      const nextBlock: SlideBlock = {
        ...block,
        fontFamily: normalizedFont,
      };
      return {
        ...nextBlock,
        config: mergeInteractionConfig(nextBlock, configWithFont),
      };
    }
    return {
      ...block,
      config: mergeInteractionConfig(block, baseConfig),
    };
  });

  return cfg;
}

interface SlideModalProps {
  slide: SlideRow;
  initialCfg: SlideCfg | Record<string, any> | null;
  onSave: (cfg: SlideCfg) => Promise<void> | void;
  onClose: () => void;
}

type GalleryInspectorItemProps = {
  item: GalleryBlockItem;
  isDragging: boolean;
  itemKey: string;
  onAltChange: (value: string) => void;
  onRemove: () => void;
  onHandleMouseDown: (event: React.MouseEvent<HTMLButtonElement>) => void;
  onHandleTouchStart: (event: React.TouchEvent<HTMLButtonElement>) => void;
};

const GalleryInspectorItem = React.forwardRef<HTMLDivElement, GalleryInspectorItemProps>(
  (
    { item, isDragging, itemKey, onAltChange, onRemove, onHandleMouseDown, onHandleTouchStart },
    ref,
  ) => (
    <div
      ref={ref}
      data-gallery-key={itemKey}
      data-dragging={isDragging ? "true" : "false"}
      className={`group relative flex items-center gap-3 rounded border bg-white px-2 py-2 text-xs transition-all duration-200 ease-out ${
        isDragging
          ? "z-10 scale-[1.05] border-primary/40 bg-white/90 shadow-lg ring-2 ring-primary/40"
          : "hover:border-primary/30 hover:shadow-sm"
      }`}
      style={isDragging ? { opacity: 0.9 } : undefined}
    >
      <button
        type="button"
        aria-label="Drag to reorder image"
        className="flex h-10 w-6 shrink-0 select-none items-center justify-center touch-none cursor-grab text-neutral-400 transition hover:text-neutral-600 focus:outline-none focus:ring-2 focus:ring-neutral-300 active:cursor-grabbing"
        onMouseDown={onHandleMouseDown}
        onTouchStart={onHandleTouchStart}
      >
        <GripVertical className="h-4 w-4" />
      </button>
      <img
        src={item.url}
        alt={item.alt || ""}
        className="h-12 w-12 shrink-0 rounded object-cover"
        draggable={false}
        onMouseDown={(event) => event.stopPropagation()}
        onClick={(event) => event.stopPropagation()}
      />
      <InputText
        type="text"
        value={item.alt ?? ""}
        onChange={(e) => onAltChange(e.target.value)}
        placeholder="Alt text"
        className={`${INSPECTOR_INPUT_CLASS} flex-1`}
        onMouseDown={(event) => event.stopPropagation()}
      />
      <button
        type="button"
        onClick={onRemove}
        className="rounded border px-2 py-1 text-xs text-red-600 transition hover:border-red-500 hover:text-red-700 focus:outline-none focus:ring-2 focus:ring-red-200"
      >
        Remove
      </button>
    </div>
  ),
);

GalleryInspectorItem.displayName = "GalleryInspectorItem";

const GalleryDragPlaceholder = () => (
  <div className="pointer-events-none h-[60px] w-full rounded border-2 border-dashed border-neutral-300 bg-neutral-50 transition-all duration-200 ease-out" />
);

export default function SlideModal({
  slide,
  initialCfg,
  onSave,
  onClose,
}: SlideModalProps) {
  const restaurantId = slide.restaurant_id;
  const [cfg, setCfg] = useState<SlideCfg>(() =>
    normalizeConfig(initialCfg ?? {}, slide),
  );
  const [selectedId, setSelectedId] = useState<string | null>(null);
  const [inspectorOpen, setInspectorOpen] = useState(false);
  const [activeDevice, setActiveDevice] = useState<DeviceKind>("desktop");
  const [editInPreview, setEditInPreview] = useState(true);
  const [drawerOpen, setDrawerOpen] = useState(false);
  const [previewSize, setPreviewSize] = useState({ width: 0, height: 0 });
  const [customPages, setCustomPages] = useState<string[]>([]);
  const [uploading, setUploading] = useState(false);
  const [showGalleryAddOptions, setShowGalleryAddOptions] = useState(false);
  const [galleryUrlInput, setGalleryUrlInput] = useState("");
  const [galleryDraftItems, setGalleryDraftItems] = useState<GalleryBlockItem[] | null>(null);
  const [saving, setSaving] = useState(false);
  const pastRef = useRef<SlideCfg[]>([]);
  const futureRef = useRef<SlideCfg[]>([]);
  const [, forceHistoryTick] = useState(0);
  const previewContainerRef = useRef<HTMLDivElement | null>(null);
  const imageInputRef = useRef<HTMLInputElement | null>(null);
  const blockImageInputRef = useRef<HTMLInputElement | null>(null);
  const blockBackgroundImageInputRef = useRef<HTMLInputElement | null>(null);
  const galleryInputRef = useRef<HTMLInputElement | null>(null);
  const videoPosterInputRef = useRef<HTMLInputElement | null>(null);
  const galleryItemsRef = useRef<GalleryBlockItem[]>([]);
  const galleryItemRefs = useRef<(HTMLDivElement | null)[]>([]);
  const galleryDragMetaRef = useRef<{
    pointerType: "mouse" | "touch";
    pointerId: number | null;
    currentIndex: number;
    dropIndicatorIndex: number;
    dropPosition: "before" | "after";
    lastDirection: "up" | "down" | "none";
  } | null>(null);
  const galleryBlockIdRef = useRef<string | null>(null);
  const restoreUserSelectRef = useRef<string | null>(null);
  const [isGalleryDragging, setIsGalleryDragging] = useState(false);
  const galleryItemKeyMapRef = useRef(new WeakMap<GalleryBlockItem, string>());
  const galleryPrevPositionsRef = useRef<Map<string, DOMRect>>(new Map());

  const gallerySensors = useSensors(
    useSensor(PointerSensor, { activationConstraint: { distance: 6 } }),
  );

  const isManipulatingRef = useRef(false);
  const selectedIdRef = useRef<string | null>(null);
  const inspectorOpenRef = useRef(inspectorOpen);
  const inspectorWasOpenRef = useRef(false);
  const reviewOptions = DEFAULT_REVIEW_OPTIONS;

  useEffect(() => {
    inspectorOpenRef.current = inspectorOpen;
  }, [inspectorOpen]);

  useEffect(() => {
    setCfg(normalizeConfig(initialCfg ?? {}, slide));
    setSelectedId(null);
    setInspectorOpen(false);
    isManipulatingRef.current = false;
    pastRef.current = [];
    futureRef.current = [];
    forceHistoryTick((v) => v + 1);
  }, [initialCfg, slide]);

  useEffect(() => {
    if (!restaurantId) return;
    supabase
      .from("custom_pages")
      .select("slug")
      .eq("restaurant_id", restaurantId)
      .order("slug")
      .then(({ data }) => {
        if (data) setCustomPages(data.map((row) => `/p/${row.slug}`));
      });
  }, [restaurantId]);

  useEffect(() => {
    const prevOverflow = document.body.style.overflow;
    document.body.style.overflow = "hidden";
    return () => {
      document.body.style.overflow = prevOverflow;
    };
  }, []);

  useEffect(() => {
    const node = previewContainerRef.current;
    if (!node) return;
    const measure = () => {
      const rect = node.getBoundingClientRect();
      setPreviewSize({ width: rect.width, height: rect.height });
    };
    measure();
    const observer = new ResizeObserver((entries) => {
      const entry = entries[0];
      if (entry) {
        const { width, height } = entry.contentRect;
        setPreviewSize({ width, height });
      }
    });
    observer.observe(node);
    return () => {
      observer.disconnect();
    };
  }, []);

  const canUndo = pastRef.current.length > 0;
  const canRedo = futureRef.current.length > 0;

  const pushHistory = useCallback((snapshot: SlideCfg) => {
    pastRef.current.push(snapshot);
    if (pastRef.current.length > 100) pastRef.current.shift();
    futureRef.current = [];
    forceHistoryTick((v) => v + 1);
  }, []);

  const handlePreviewChange = useCallback(
    (next: SlideCfg, options?: SlidesManagerChangeOptions) => {
      setCfg((prev) => {
        if (prev === next) return prev;
        if (options?.commit) {
          pushHistory(cloneCfg(prev));
        }
        return next;
      });
    },
    [pushHistory],
  );

  const updateCfg = useCallback(
    (mutator: (prev: SlideCfg) => SlideCfg, commit = true) => {
      setCfg((prev) => {
        const next = mutator(prev);
        if (next === prev) return prev;
        if (commit) {
          pushHistory(cloneCfg(prev));
        }
        return next;
      });
    },
    [pushHistory],
  );

  const undo = useCallback(() => {
    setCfg((current) => {
      const previous = pastRef.current.pop();
      if (!previous) return current;
      futureRef.current.push(cloneCfg(current));
      forceHistoryTick((v) => v + 1);
      return previous;
    });
  }, []);

  const redo = useCallback(() => {
    setCfg((current) => {
      const next = futureRef.current.pop();
      if (!next) return current;
      pastRef.current.push(cloneCfg(current));
      forceHistoryTick((v) => v + 1);
      return next;
    });
  }, []);

  const addBlock = (kind: SlideBlock["kind"]) => {
    const id = crypto.randomUUID();
    const frame = getDefaultFrame(kind);
    const block: SlideBlock = {
      id,
      kind,
      text:
        kind === "heading" ||
        kind === "subheading" ||
        kind === "text" ||
        kind === "quote"
          ? DEFAULT_TEXT_PLACEHOLDER
          : kind === "button"
            ? "Button"
            : "",
      href: kind === "button" ? "/menu" : undefined,
      frames: { [activeDevice]: frame },
      color:
        kind === "heading" || kind === "subheading" || kind === "text"
          ? "#ffffff"
          : undefined,
      size:
        kind === "heading"
          ? "xl"
          : kind === "subheading"
            ? "md"
            : kind === "text"
              ? "sm"
              : undefined,
      fit: kind === "image" ? "cover" : undefined,
      items: kind === "gallery" ? [] : undefined,
    };
    if (kind === "button") {
      const buttonConfig: ButtonBlockConfig = { ...DEFAULT_BUTTON_CONFIG };
      block.config = buttonConfig;
      block.text = buttonConfig.label;
      block.href = buttonConfig.href;
      block.buttonVariant =
        buttonConfig.variant === "Outline" ? "secondary" : "primary";
    }
    if (kind === "image") {
      const imageConfig: ImageBlockConfig = { ...DEFAULT_IMAGE_CONFIG };
      block.config = imageConfig;
      block.src = imageConfig.url;
      block.fit = imageConfig.fit;
      block.radius = imageConfig.radius;
      block.alt = imageConfig.alt;
      block.aspectRatio = imageConfig.aspectRatio;
    }
    if (kind === "gallery") {
      const galleryConfig: GalleryBlockConfig = { ...DEFAULT_GALLERY_CONFIG };
      block.config = galleryConfig;
      block.items = galleryConfig.items.map((item) => ({
        src: item.url,
        alt: item.alt,
      }));
      block.radius = galleryConfig.radius;
      block.aspectRatio = galleryConfig.aspectRatio;
    }
    if (kind === "quote") {
      const quoteConfig: QuoteBlockConfig = {
        ...DEFAULT_QUOTE_CONFIG,
        text: block.text ?? DEFAULT_QUOTE_CONFIG.text,
      };
      block.config = quoteConfig;
      block.text = quoteConfig.text;
      block.content = quoteConfig.text;
      block.author = quoteConfig.author;
      block.align = quoteConfig.align;
      block.bgColor = quoteConfig.bgColor;
      block.bgOpacity = quoteConfig.bgOpacity;
      block.radius = quoteConfig.radius;
      block.padding = quoteConfig.padding;
    }
    if (kind === "heading" || kind === "subheading" || kind === "text") {
      const initialContent = block.text ?? "";
      block.content = initialContent;
      block.fontFamily = DEFAULT_TEXT_FONT_FAMILY;
      block.fontWeight =
        kind === "heading" ? 700 : kind === "subheading" ? 600 : 400;
      block.fontSize = block.size
        ? SIZE_TO_FONT_SIZE_PX[block.size]
        : kind === "heading"
          ? 56
          : kind === "subheading"
            ? SIZE_TO_FONT_SIZE_PX.md
            : 16;
      block.lineHeight = undefined;
      block.lineHeightUnit = undefined;
      block.textColor = block.color ?? "#ffffff";
      block.color = block.textColor;
      if (kind === "heading" || kind === "text") {
        block.textShadow = null;
        block.bgStyle = "none";
        block.bgColor = "#000000";
        block.bgOpacity = 1;
        block.radius = 0;
        block.padding = 0;
      }
    }
    let baseConfig = extractConfig(block.config);
    if (isFontEnabledBlock(kind)) {
      const normalizedFont =
        normalizeFontFamily(block.fontFamily) ?? DEFAULT_TEXT_FONT_FAMILY;
      block.fontFamily = normalizedFont;
      baseConfig = applyFontFamilyToConfig(baseConfig, normalizedFont);
    }
    if (isTextualBlock(kind)) {
      const sizing =
        baseConfig.textSizing && typeof baseConfig.textSizing === "object"
          ? { ...(baseConfig.textSizing as Record<string, any>) }
          : {};
      if (typeof sizing.autoWidth !== "boolean") {
        sizing.autoWidth = true;
      }
      baseConfig.textSizing = sizing;
      if (kind === "heading" || kind === "subheading" || kind === "text") {
        const initialText = block.text ?? "";
        baseConfig.text = initialText;
        baseConfig.content = initialText;
      }
    }
    block.config = mergeInteractionConfig(block, baseConfig);
    updateCfg((prev) => ({ ...prev, blocks: [...prev.blocks, block] }));
    handleSelectBlock(id, { openInspector: true });
  };

  const removeBlock = (id: string) => {
    updateCfg((prev) => ({
      ...prev,
      blocks: prev.blocks.filter((b) => b.id !== id),
    }));
    if (selectedIdRef.current === id) {
      handleSelectBlock(null);
    }
  };

  const moveBlock = (id: string, direction: -1 | 1) => {
    updateCfg((prev) => {
      const idx = prev.blocks.findIndex((b) => b.id === id);
      if (idx === -1) return prev;
      const swap = idx + direction;
      if (swap < 0 || swap >= prev.blocks.length) return prev;
      const blocks = [...prev.blocks];
      const [item] = blocks.splice(idx, 1);
      blocks.splice(swap, 0, item);
      return { ...prev, blocks };
    });
  };

  const patchBlock = (
    id: string,
    patch: Partial<SlideBlock>,
    commit = true,
  ) => {
    updateCfg(
      (prev) => ({
        ...prev,
        blocks: prev.blocks.map((b) => {
          if (b.id !== id) return b;
          let nextBlock: SlideBlock = { ...b, ...patch };
          let nextConfig = extractConfig(b.config);
          let shouldMergeConfig = false;

          if ("background" in patch) {
            const normalizedBackground = normalizeBlockBackground(patch.background);
            nextBlock = { ...nextBlock, background: normalizedBackground };
            nextConfig = { ...nextConfig, background: normalizedBackground };
            shouldMergeConfig = true;
          }

          if ("fontFamily" in patch && isFontEnabledBlock(b.kind)) {
            const normalizedFont =
              normalizeFontFamily(nextBlock.fontFamily) ?? DEFAULT_TEXT_FONT_FAMILY;
            nextBlock = { ...nextBlock, fontFamily: normalizedFont };
            nextConfig = applyFontFamilyToConfig(nextConfig, normalizedFont);
            shouldMergeConfig = true;
          }

          if (isTextualBlock(b.kind)) {
            const textValue =
              typeof patch.content === "string"
                ? patch.content
                : typeof patch.text === "string"
                  ? patch.text
                  : typeof nextBlock.content === "string"
                    ? nextBlock.content
                    : typeof nextBlock.text === "string"
                      ? nextBlock.text
                      : "";
            const updatedConfig = updateConfigWithTextContent(
              { ...nextBlock, config: nextConfig },
              textValue,
            );
            if (updatedConfig) {
              nextConfig = extractConfig(updatedConfig);
            }
            shouldMergeConfig = true;
          }

          if (shouldMergeConfig) {
            const mergedConfig = mergeInteractionConfig(
              { ...nextBlock, config: nextConfig },
              nextConfig,
            );
            return {
              ...nextBlock,
              config: mergedConfig,
            };
          }

          return nextBlock;
        }),
      }),
      commit,
    );
  };

  const resolveFontFamilyValue = (
    value?: SlideBlock["fontFamily"],
  ): SlideBlock["fontFamily"] => {
    const normalized = normalizeFontFamily(value);
    if (!normalized) {
      return DEFAULT_TEXT_FONT_FAMILY;
    }
    const match = APP_FONTS.find(
      (font) => normalizeFontFamily(font.id) === normalized,
    );
    return match ? match.id : DEFAULT_TEXT_FONT_FAMILY;
  };

  const handleFontFamilyChange = (blockId: string, rawValue: string) => {
    const normalized = normalizeFontFamily(rawValue) ?? DEFAULT_TEXT_FONT_FAMILY;
    patchBlock(blockId, { fontFamily: normalized });
  };

  const updateButtonConfig = (
    id: string,
    mutator: (prev: ButtonBlockConfig) => ButtonBlockConfig,
    commit = true,
  ) => {
    updateCfg(
      (prev) => ({
        ...prev,
        blocks: prev.blocks.map((b) => {
          if (b.id !== id) return b;
          const current = resolveButtonConfig(b);
          const nextConfig = mutator({ ...current });
          const previous = extractConfig(b.config);
          const candidate = { ...previous, ...nextConfig };
          return {
            ...b,
            config: mergeInteractionConfig({ ...b, config: candidate }, candidate),
            text: nextConfig.label,
            href: nextConfig.href,
            buttonVariant:
              nextConfig.variant === "Outline" ? "secondary" : "primary",
          };
        }),
      }),
      commit,
    );
  };

  const updateImageConfig = (
    id: string,
    mutator: (prev: ImageBlockConfig) => ImageBlockConfig,
    commit = true,
  ) => {
    updateCfg(
      (prev) => ({
        ...prev,
        blocks: prev.blocks.map((b) => {
          if (b.id !== id) return b;
          if (b.kind !== "image") return b;
          const current = resolveImageConfig(b);
          const next = mutator({ ...current });
          const sanitized: ImageBlockConfig = {
            url:
              typeof next.url === "string"
                ? next.url.trim()
                : DEFAULT_IMAGE_CONFIG.url,
            fit: next.fit === "contain" ? "contain" : "cover",
            focalX:
              typeof next.focalX === "number"
                ? clamp01(next.focalX)
                : DEFAULT_IMAGE_CONFIG.focalX,
            focalY:
              typeof next.focalY === "number"
                ? clamp01(next.focalY)
                : DEFAULT_IMAGE_CONFIG.focalY,
            radius:
              typeof next.radius === "number"
                ? Math.max(0, next.radius)
                : DEFAULT_IMAGE_CONFIG.radius,
            shadow: Boolean(next.shadow),
            alt:
              typeof next.alt === "string"
                ? next.alt
                : DEFAULT_IMAGE_CONFIG.alt,
            aspectRatio: normalizeBlockAspectRatio(
              next.aspectRatio,
              DEFAULT_IMAGE_CONFIG.aspectRatio,
            ),
          };
          const previous = extractConfig(b.config);
          const candidate = { ...previous, ...sanitized };
          return {
            ...b,
            src: sanitized.url,
            fit: sanitized.fit,
            radius: sanitized.radius,
            alt: sanitized.alt,
            aspectRatio: sanitized.aspectRatio,
            config: mergeInteractionConfig({ ...b, config: candidate }, candidate),
          };
        }),
      }),
      commit,
    );
  };

  const updateGalleryConfig = (
    id: string,
    mutator: (prev: GalleryBlockConfig) => GalleryBlockConfig,
    commit = true,
  ) => {
    updateCfg(
      (prev) => ({
        ...prev,
        blocks: prev.blocks.map((b) => {
          if (b.id !== id) return b;
          if (b.kind !== "gallery") return b;
          const current = resolveGalleryConfig(b);
          const next = mutator({ ...current });
          const sanitizedItems = Array.isArray(next.items)
            ? next.items
                .map((item): GalleryBlockItem | null => {
                  if (!item) return null;
                  const urlSource =
                    typeof item.url === "string"
                      ? item.url
                      : typeof (item as any).src === "string"
                        ? (item as any).src
                        : "";
                  const url = urlSource.trim();
                  if (!url) return null;
                  const alt =
                    typeof item.alt === "string" && item.alt.trim().length > 0
                      ? item.alt
                      : undefined;
                  const normalized: GalleryBlockItem = alt ? { url, alt } : { url };
                  return normalized;
                })
                .filter((item): item is GalleryBlockItem => Boolean(item))
            : [];
          const intervalRaw =
            typeof next.interval === "number"
              ? next.interval
              : Number(next.interval);
          const radiusRaw =
            typeof next.radius === "number"
              ? next.radius
              : Number(next.radius);
          const intervalCandidate =
            Number.isFinite(intervalRaw) && intervalRaw > 0
              ? Math.round(intervalRaw)
              : DEFAULT_GALLERY_CONFIG.interval;
          const radiusCandidate =
            Number.isFinite(radiusRaw) && radiusRaw >= 0
              ? radiusRaw
              : DEFAULT_GALLERY_CONFIG.radius;
          const sanitized: GalleryBlockConfig = {
            items: sanitizedItems,
            layout: next.layout === "carousel" ? "carousel" : "grid",
            autoplay:
              next.layout === "carousel" ? Boolean(next.autoplay) : false,
            interval: Math.max(200, intervalCandidate),
            radius: radiusCandidate,
            shadow: Boolean(next.shadow),
            aspectRatio: normalizeBlockAspectRatio(
              next.aspectRatio,
              DEFAULT_GALLERY_CONFIG.aspectRatio,
            ),
          };
          const previous = extractConfig(b.config);
          const candidate = { ...previous, ...sanitized };
          return {
            ...b,
            config: mergeInteractionConfig({ ...b, config: candidate }, candidate),
            items: sanitized.items.map((item) => ({
              src: item.url,
              alt: item.alt,
            })),
            radius: sanitized.radius,
            aspectRatio: sanitized.aspectRatio,
          };
        }),
      }),
      commit,
    );
  };

  const updateQuoteConfig = (
    id: string,
    mutator: (prev: QuoteBlockConfig) => QuoteBlockConfig,
    commit = true,
  ) => {
    updateCfg(
      (prev) => ({
        ...prev,
        blocks: prev.blocks.map((b) => {
          if (b.id !== id) return b;
          if (b.kind !== "quote") return b;
          const current = resolveQuoteConfig(b);
          const next = mutator({ ...current });
          const normalized = resolveQuoteConfig({
            ...b,
            config: next,
            text: next.text,
            author: next.author,
            align: next.align,
            bgColor: next.bgColor,
            bgOpacity: next.bgOpacity,
            radius: next.radius,
            padding: next.padding,
          });
          const previous = extractConfig(b.config);
          const candidate = { ...previous, ...normalized };
          return {
            ...b,
            text: normalized.text,
            author: normalized.author,
            align: normalized.align,
            bgColor: normalized.bgColor,
            bgOpacity: normalized.bgOpacity,
            radius: normalized.radius,
            padding: normalized.padding,
            config: mergeInteractionConfig({ ...b, config: candidate }, candidate),
          };
        }),
      }),
      commit,
    );
  };

  const updateVisibilityConfig = (
    id: string,
    mutator: (prev: BlockVisibilityConfig) => BlockVisibilityConfig,
    commit = true,
  ) => {
    updateCfg(
      (prev) => ({
        ...prev,
        blocks: prev.blocks.map((b) => {
          if (b.id !== id) return b;
          const current = resolveBlockVisibility(b);
          const next = mutator({ ...current });
          const normalized: BlockVisibilityConfig = {
            mobile: next.mobile,
            tablet: next.tablet,
            desktop: next.desktop,
          };
          const previous = extractConfig(b.config);
          const candidate = { ...previous, visibleOn: normalized };
          return {
            ...b,
            config: mergeInteractionConfig({ ...b, config: candidate }, candidate),
          };
        }),
      }),
      commit,
    );
  };

  const updateFrameField = (id: string, field: keyof Frame, value: number) => {
    updateCfg((prev) => ({
      ...prev,
      blocks: prev.blocks.map((b) => {
        if (b.id !== id) return b;
        const existing = ensureFrame(b, activeDevice);
        const nextFrame: Frame = {
          ...existing,
          [field]: field === "r" ? value : clampPct(value),
        };
        const updatedFrames = {
          ...b.frames,
          [activeDevice]: nextFrame,
        };
        if (!isTextualBlock(b.kind)) {
          return {
            ...b,
            frames: updatedFrames,
          };
        }
        const previous = extractConfig(b.config);
        const nextConfig = writeTextSizingToConfig(previous, activeDevice, nextFrame);
        return {
          ...b,
          frames: updatedFrames,
          config: mergeInteractionConfig({ ...b, frames: updatedFrames, config: nextConfig }, nextConfig),
        };
      }),
    }));
  };

  const updateBackground = useCallback(
    (
      mutator: (
        prev: SlideCfg["background"] | undefined,
      ) => SlideCfg["background"] | undefined,
      commit = true,
    ) => {
      updateCfg(
        (prev) => ({
          ...prev,
          background: mutator(prev.background),
        }),
        commit,
      );
    },
    [updateCfg],
  );

  const handleManipulationChange = useCallback((manipulating: boolean) => {
    isManipulatingRef.current = manipulating;
    if (manipulating) {
      inspectorWasOpenRef.current = inspectorOpenRef.current;
      if (inspectorOpenRef.current) {
        setInspectorOpen(false);
      }
    } else {
      if (inspectorWasOpenRef.current && selectedIdRef.current) {
        setInspectorOpen(true);
      }
      inspectorWasOpenRef.current = false;
    }
  }, []);

  const handleSelectBlock = useCallback(
    (id: string | null, options?: { openInspector?: boolean }) => {
      setSelectedId(id);
      selectedIdRef.current = id;
      const shouldOpen = Boolean(options?.openInspector);
      inspectorWasOpenRef.current = shouldOpen;
      if (!id) {
        setInspectorOpen(false);
        return;
      }
      if (isManipulatingRef.current) {
        if (!shouldOpen) {
          setInspectorOpen(false);
        }
        return;
      }
      setInspectorOpen(shouldOpen);
    },
    [],
  );

  const openInspectorForSelection = useCallback(() => {
    if (isManipulatingRef.current) return;
    if (!selectedIdRef.current) return;
    inspectorWasOpenRef.current = true;
    setInspectorOpen(true);
  }, []);

  const handleCanvasClick = useCallback(() => {
    handleSelectBlock(null);
  }, [handleSelectBlock]);

  const handleLayerSelect = useCallback(
    (id: string) => {
      handleSelectBlock(id, { openInspector: true });
    },
    [handleSelectBlock],
  );

  const handleDuplicateBlock = useCallback(
    (id: string) => {
      const newId = crypto.randomUUID();
      updateCfg((prev) => {
        const index = prev.blocks.findIndex((b) => b.id === id);
        if (index === -1) return prev;
        const source = prev.blocks[index];
        const clone: SlideBlock = JSON.parse(JSON.stringify(source));
        clone.id = newId;
        clone.locked = false;
        const blocks = [...prev.blocks];
        blocks.splice(index + 1, 0, clone);
        return { ...prev, blocks };
      });
      handleSelectBlock(newId, { openInspector: true });
    },
    [handleSelectBlock, updateCfg],
  );

  const toggleBlockLock = useCallback(
    (id: string) => {
      updateCfg((prev) => ({
        ...prev,
        blocks: prev.blocks.map((block) =>
          block.id === id ? { ...block, locked: !block.locked } : block,
        ),
      }));
    },
    [updateCfg],
  );

  const handleInspectorDone = useCallback(() => {
    handleSelectBlock(null);
  }, [handleSelectBlock]);

  const handleBackgroundTypeChange = useCallback(
    (type: SlideBackground["type"]) => {
      updateBackground((prev) => {
        if (type === "none") {
          return { type: "none" };
        }
        if (type === "color") {
          const prevColor = prev?.type === "color" ? prev : undefined;
          return {
            type: "color",
            color: prevColor?.color || "#111111",
            opacity:
              typeof prevColor?.opacity === "number"
                ? clamp01(prevColor.opacity)
                : 1,
          };
        }
        if (type === "image") {
          const prevImage = prev?.type === "image" ? prev : undefined;
          return {
            type: "image",
            url: prevImage?.url,
            fit: prevImage?.fit || "cover",
            focal: prevImage?.focal || { x: 0.5, y: 0.5 },
            overlay: prevImage?.overlay,
            blur:
              typeof prevImage?.blur === "number"
                ? clampRange(prevImage.blur, 0, 12)
                : 0,
          };
        }
        if (type === "video") {
          const prevVideo = prev?.type === "video" ? prev : undefined;
          return {
            type: "video",
            url: prevVideo?.url,
            fit: prevVideo?.fit || "cover",
            focal: prevVideo?.focal || { x: 0.5, y: 0.5 },
            overlay: prevVideo?.overlay,
            blur:
              typeof prevVideo?.blur === "number"
                ? clampRange(prevVideo.blur, 0, 12)
                : 0,
            poster: prevVideo?.poster,
            loop: prevVideo?.loop ?? true,
            mute: prevVideo?.mute ?? true,
            autoplay: prevVideo?.autoplay ?? true,
          };
        }
        return prev ?? defaultBackground();
      });
    },
    [updateBackground],
  );

  const handleUpload = async (file: File, onUrl: (url: string) => void) => {
    if (!restaurantId) return;
    setUploading(true);
    try {
      const ext = file.name.split(".").pop();
      const path = `slides/${restaurantId}/${crypto.randomUUID()}.${ext}`;
      const { data, error } = await supabase.storage
        .from(STORAGE_BUCKET)
        .upload(path, file, { upsert: true });
      if (error) throw error;
      const { data: pub } = supabase.storage
        .from(STORAGE_BUCKET)
        .getPublicUrl(data.path);
      if (pub?.publicUrl) onUrl(pub.publicUrl);
    } finally {
      setUploading(false);
    }
  };

  const handleSave = async () => {
    setSaving(true);
    try {
      await onSave(cfg);
      onClose();
    } finally {
      setSaving(false);
    }
  };

  const { width: deviceWidth, height: deviceHeight } =
    DEVICE_DIMENSIONS[activeDevice] ?? DEVICE_DIMENSIONS.desktop;
  const availableWidth = Math.max(previewSize.width - PREVIEW_PADDING_X * 2, 0);
  const availableHeight = Math.max(previewSize.height - PREVIEW_PADDING_Y * 2, 0);
  const scale = useMemo(() => {
    if (availableWidth <= 0 || availableHeight <= 0) return 1;
    const widthScale = availableWidth / deviceWidth;
    const heightScale = availableHeight / deviceHeight;
    const computed = Math.min(widthScale, heightScale, 1);
    if (!Number.isFinite(computed) || computed <= 0) return 1;
    return computed;
  }, [availableWidth, availableHeight, deviceHeight, deviceWidth]);

  const selectedBlock = useMemo(
    () => cfg.blocks.find((b) => b.id === selectedId) || null,
    [cfg.blocks, selectedId],
  );

  useEffect(() => {
    if (!selectedBlock || !isFontEnabledBlock(selectedBlock.kind)) {
      return;
    }
    const normalized = normalizeFontFamily(selectedBlock.fontFamily);
    if (!normalized) {
      return;
    }
    const match = APP_FONTS.find(
      (font) => normalizeFontFamily(font.id) === normalized,
    );
    if (match) {
      void ensureFontLoaded(match);
    }
  }, [selectedBlock]);

  const layerEntries = useMemo(
    () => cfg.blocks.map((block, index) => ({ block, index })),
    [cfg.blocks],
  );

  const selectedButtonConfig = useMemo(
    () =>
      selectedBlock?.kind === "button"
        ? resolveButtonConfig(selectedBlock)
        : null,
    [selectedBlock],
  );

  const selectedImageConfig = useMemo(
    () =>
      selectedBlock?.kind === "image"
        ? resolveImageConfig(selectedBlock)
        : null,
    [selectedBlock],
  );

  const selectedImageAspectRatio = useMemo(
    () =>
      selectedImageConfig
        ? getAspectRatioValue(selectedImageConfig.aspectRatio)
        : undefined,
    [selectedImageConfig],
  );

  const selectedGalleryConfig = useMemo(
    () =>
      selectedBlock?.kind === "gallery"
        ? resolveGalleryConfig(selectedBlock)
        : null,
    [selectedBlock],
  );

<<<<<<< HEAD
  const galleryRenderedItems = useMemo(
    () =>
      galleryDraftItems
        ? galleryDraftItems
        : selectedGalleryConfig
          ? selectedGalleryConfig.items
          : [],
    [galleryDraftItems, selectedGalleryConfig],
  );

  const endGalleryDrag = useCallback(() => {
    const blockId = galleryBlockIdRef.current;
    const prevItems = selectedGalleryConfig?.items ?? [];
    const nextItems = galleryItemsRef.current;
    galleryDragMetaRef.current = null;
    if (restoreUserSelectRef.current !== null) {
      document.body.style.userSelect = restoreUserSelectRef.current;
      restoreUserSelectRef.current = null;
    }
    setIsGalleryDragging(false);
    setGalleryDraftItems(null);
    if (!blockId || !selectedGalleryConfig) {
      return;
    }
    if (nextItems.length !== prevItems.length) {
      const committed = [...nextItems];
      updateGalleryConfig(blockId, (config) => ({
        ...config,
        items: committed,
      }));
      return;
    }
    const hasChanged = nextItems.some((item, index) => {
      const prev = prevItems[index];
      if (!prev) return true;
      return prev.url !== item.url || (prev.alt ?? "") !== (item.alt ?? "");
    });
    if (hasChanged) {
      const committed = [...nextItems];
      updateGalleryConfig(blockId, (config) => ({
        ...config,
        items: committed,
      }));
    }
  }, [selectedGalleryConfig, updateGalleryConfig]);

  useEffect(() => {
    if (!isGalleryDragging) {
      galleryItemsRef.current = selectedGalleryConfig
        ? [...selectedGalleryConfig.items]
        : [];
    }
    if (galleryRenderedItems.length === 0) {
      galleryItemRefs.current = [];
      if (isGalleryDragging) {
        endGalleryDrag();
      }
      return;
    }
    galleryItemRefs.current.length = galleryRenderedItems.length;
  }, [
    endGalleryDrag,
    galleryRenderedItems,
    isGalleryDragging,
    selectedGalleryConfig,
  ]);

  useEffect(() => {
    if (selectedBlock?.kind === "gallery") {
      galleryBlockIdRef.current = selectedBlock.id;
      return;
    }
    galleryBlockIdRef.current = null;
    if (galleryDraftItems) {
      setGalleryDraftItems(null);
    }
    if (isGalleryDragging) {
      endGalleryDrag();
    }
  }, [endGalleryDrag, galleryDraftItems, isGalleryDragging, selectedBlock]);

  useEffect(() => {
    setGalleryDraftItems(null);
  }, [selectedBlock?.id]);

  const activeGalleryDragIndex = galleryDragMetaRef.current?.currentIndex ?? null;
  const activeGalleryDropIndicatorIndex =
    galleryDragMetaRef.current?.dropIndicatorIndex ?? null;
  const activeGalleryDropPosition = galleryDragMetaRef.current?.dropPosition ?? "before";

  const galleryPlaceholderIndex = useMemo(() => {
    if (
      !isGalleryDragging ||
      galleryRenderedItems.length === 0 ||
      activeGalleryDropIndicatorIndex === null
    ) {
      return null;
    }
    const lastIndex = galleryRenderedItems.length - 1;
    const indicator = Math.max(
      0,
      Math.min(activeGalleryDropIndicatorIndex, lastIndex),
    );
    if (activeGalleryDropPosition === "after") {
      return Math.min(galleryRenderedItems.length, indicator + 1);
    }
    return Math.max(0, indicator);
  }, [
    activeGalleryDropIndicatorIndex,
    activeGalleryDropPosition,
    galleryRenderedItems.length,
    isGalleryDragging,
  ]);

  const ensureGalleryItemKey = useCallback((item: GalleryBlockItem) => {
    const map = galleryItemKeyMapRef.current;
    const existing = map.get(item);
    if (existing) {
      return existing;
    }
    const generated =
      typeof globalThis.crypto !== "undefined" &&
      typeof globalThis.crypto.randomUUID === "function"
        ? `gallery-item-${globalThis.crypto.randomUUID()}`
        : `gallery-item-${Math.random().toString(36).slice(2)}`;
    map.set(item, generated);
    return generated;
  }, []);

  const computeGalleryTargetIndex = useCallback(
    (clientY: number, currentIndex: number, positions: (DOMRect | null)[]) => {
      const draggingRect = positions[currentIndex];
      if (!draggingRect) return currentIndex;
      if (clientY < draggingRect.top) {
        for (let i = 0; i < currentIndex; i += 1) {
          const rect = positions[i];
          if (!rect) continue;
          if (clientY < rect.top + rect.height / 2) {
            return i;
          }
        }
        return Math.max(0, currentIndex - 1);
      }
      if (clientY > draggingRect.bottom) {
        for (let i = positions.length - 1; i > currentIndex; i -= 1) {
          const rect = positions[i];
          if (!rect) continue;
          if (clientY > rect.top + rect.height / 2) {
            return i;
          }
        }
        return Math.min(positions.length - 1, currentIndex + 1);
      }
      return currentIndex;
    },
    [],
  );

  const handleGalleryPointerMove = useCallback(
    (clientY: number) => {
      const meta = galleryDragMetaRef.current;
      if (!meta) return;
      const items = galleryItemsRef.current;
      if (!items.length) return;
      const { currentIndex } = meta;
      if (currentIndex < 0 || currentIndex >= items.length) return;
      const positions = galleryItemRefs.current.map((node) =>
        node ? node.getBoundingClientRect() : null,
      );
      const targetIndex = computeGalleryTargetIndex(clientY, currentIndex, positions);
      if (targetIndex < 0) {
        return;
      }
      let dropPosition: "before" | "after" = "before";
      const targetRect = positions[targetIndex];
      if (targetRect) {
        dropPosition =
          clientY >= targetRect.top + targetRect.height / 2 ? "after" : "before";
      }
      const direction: "up" | "down" | "none" =
        targetIndex > meta.currentIndex
          ? "down"
          : targetIndex < meta.currentIndex
            ? "up"
            : meta.lastDirection;
      if (targetIndex === currentIndex) {
        galleryDragMetaRef.current = {
          ...meta,
          dropIndicatorIndex: targetIndex,
          dropPosition,
          lastDirection: direction,
        };
        setGalleryDraftItems([...items]);
        return;
      }
      const nextItems = [...items];
      const [moved] = nextItems.splice(currentIndex, 1);
      if (!moved) {
        return;
      }
      nextItems.splice(targetIndex, 0, moved);
      galleryItemsRef.current = nextItems;
      galleryDragMetaRef.current = {
        ...meta,
        currentIndex: targetIndex,
        dropIndicatorIndex: targetIndex,
        dropPosition,
        lastDirection: direction,
      };
      setGalleryDraftItems([...nextItems]);
    },
    [computeGalleryTargetIndex],
  );

  const startGalleryDrag = useCallback(
    (index: number, pointerType: "mouse" | "touch", pointerId: number | null) => {
      if (isGalleryDragging) return;
      if (selectedGalleryConfig) {
        galleryItemsRef.current = [...selectedGalleryConfig.items];
      }
      const items = galleryItemsRef.current;
      const total = items.length;
      if (index < 0 || index >= total) return;
      setGalleryDraftItems([...items]);
      galleryDragMetaRef.current = {
        pointerType,
        pointerId,
        currentIndex: index,
        dropIndicatorIndex: index,
        dropPosition: "before",
        lastDirection: "none",
      };
      if (restoreUserSelectRef.current === null) {
        restoreUserSelectRef.current = document.body.style.userSelect;
        document.body.style.userSelect = "none";
      }
      setIsGalleryDragging(true);
    },
    [isGalleryDragging, selectedGalleryConfig],
  );

  useEffect(() => {
    if (!isGalleryDragging) return;
    const meta = galleryDragMetaRef.current;
    if (!meta) {
      setIsGalleryDragging(false);
      return;
    }

    if (meta.pointerType === "mouse") {
      const handleMouseMove = (event: MouseEvent) => {
        event.preventDefault();
        handleGalleryPointerMove(event.clientY);
      };
      const handleMouseUp = () => {
        endGalleryDrag();
      };
      window.addEventListener("mousemove", handleMouseMove);
      window.addEventListener("mouseup", handleMouseUp);
      return () => {
        window.removeEventListener("mousemove", handleMouseMove);
        window.removeEventListener("mouseup", handleMouseUp);
      };
    }

    const handleTouchMove = (event: TouchEvent) => {
      const currentMeta = galleryDragMetaRef.current;
      if (!currentMeta) return;
      const matching = Array.from(event.touches).find((touch) =>
        currentMeta.pointerId === null
          ? true
          : touch.identifier === currentMeta.pointerId,
      );
      if (!matching) return;
      handleGalleryPointerMove(matching.clientY);
      event.preventDefault();
    };
    const handleTouchEnd = (event: TouchEvent) => {
      const currentMeta = galleryDragMetaRef.current;
      if (!currentMeta) {
        endGalleryDrag();
        return;
      }
      const ended = Array.from(event.changedTouches).some((touch) =>
        currentMeta.pointerId === null
          ? true
          : touch.identifier === currentMeta.pointerId,
      );
      if (ended) {
        endGalleryDrag();
      }
    };
    window.addEventListener("touchmove", handleTouchMove, { passive: false });
    window.addEventListener("touchend", handleTouchEnd);
    window.addEventListener("touchcancel", handleTouchEnd);
    return () => {
      window.removeEventListener("touchmove", handleTouchMove);
      window.removeEventListener("touchend", handleTouchEnd);
      window.removeEventListener("touchcancel", handleTouchEnd);
    };
  }, [endGalleryDrag, handleGalleryPointerMove, isGalleryDragging]);

  useLayoutEffect(() => {
    if (!galleryRenderedItems.length) {
      galleryPrevPositionsRef.current = new Map();
      return;
    }
    const prevPositions = galleryPrevPositionsRef.current;
    const nextPositions = new Map<string, DOMRect>();
    const nodes = galleryItemRefs.current;
    nodes.forEach((node) => {
      if (!node) return;
      const key = node.dataset.galleryKey;
      if (!key) return;
      const rect = node.getBoundingClientRect();
      nextPositions.set(key, rect);
      const previous = prevPositions.get(key);
      if (!previous) return;
      if (node.dataset.dragging === "true") {
        return;
      }
      const deltaY = previous.top - rect.top;
      if (Math.abs(deltaY) < 1) {
        return;
      }
      node.style.transition = "none";
      node.style.transform = `translateY(${deltaY}px)`;
      requestAnimationFrame(() => {
        node.style.transition = "transform 180ms ease-out";
        node.style.transform = "";
        const handleTransitionEnd = () => {
          node.style.transition = "";
          node.removeEventListener("transitionend", handleTransitionEnd);
        };
        node.addEventListener("transitionend", handleTransitionEnd);
      });
    });
    galleryPrevPositionsRef.current = nextPositions;
  }, [galleryRenderedItems, isGalleryDragging]);
=======
  const handleGalleryDragEnd = useCallback(
    ({ active, over }: DragEndEvent) => {
      if (!selectedBlock || selectedBlock.kind !== "gallery") {
        return;
      }
      if (!over || active.id === over.id) {
        return;
      }
      const fromIndex = Number(active.id);
      const toIndex = Number(over.id);
      if (!Number.isFinite(fromIndex) || !Number.isFinite(toIndex)) {
        return;
      }
      updateGalleryConfig(selectedBlock.id, (config) => {
        if (
          fromIndex < 0 ||
          fromIndex >= config.items.length ||
          toIndex < 0 ||
          toIndex >= config.items.length
        ) {
          return config;
        }
        return {
          ...config,
          items: arrayMove(config.items, fromIndex, toIndex),
        };
      });
    },
    [selectedBlock, updateGalleryConfig],
  );
>>>>>>> 31c71404

  const selectedQuoteConfig = useMemo(
    () =>
      selectedBlock?.kind === "quote"
        ? resolveQuoteConfig(selectedBlock)
        : null,
    [selectedBlock],
  );

  const selectedVisibilityConfig = useMemo(() => {
    if (!selectedBlock) {
      return { ...DEFAULT_BLOCK_VISIBILITY };
    }
    return resolveBlockVisibility(selectedBlock);
  }, [selectedBlock]);

  const selectedBlockBackground = useMemo(() => {
    if (!selectedBlock) {
      return cloneBlockBackground();
    }
    const configRecord =
      selectedBlock.config && typeof selectedBlock.config === "object"
        ? (selectedBlock.config as Record<string, any>).background
        : undefined;
    return cloneBlockBackground(configRecord ?? selectedBlock.background);
  }, [selectedBlock]);

  const updateSelectedBlockBackground = useCallback(
    (mutator: (background: BlockBackground) => BlockBackground) => {
      if (!selectedBlock) return;
      const configRecord =
        selectedBlock.config && typeof selectedBlock.config === "object"
          ? (selectedBlock.config as Record<string, any>).background
          : undefined;
      const current = cloneBlockBackground(configRecord ?? selectedBlock.background);
      const next = mutator(current);
      patchBlock(selectedBlock.id, { background: next });
    },
    [patchBlock, selectedBlock],
  );

  const selectedAnimationConfig = useMemo(
    () =>
      selectedBlock
        ? resolveBlockAnimationConfig(selectedBlock)
        : DEFAULT_BLOCK_ANIMATION_CONFIG,
    [selectedBlock],
  );

  const selectedTransitionConfig = useMemo(
    () =>
      selectedBlock
        ? resolveBlockTransitionConfig(selectedBlock)
        : DEFAULT_BLOCK_TRANSITION_CONFIG,
    [selectedBlock],
  );

  const applyAnimationConfig = useCallback(
    (mutator: (prev: BlockAnimationConfig) => BlockAnimationConfig) => {
      if (!selectedBlock) return;
      const next = mutator(selectedAnimationConfig);
      const normalized: BlockAnimationConfig = {
        type: next.type,
        duration: Math.max(
          0,
          next.duration ?? DEFAULT_BLOCK_ANIMATION_CONFIG.duration,
        ),
        delay: Math.max(
          0,
          next.delay ?? DEFAULT_BLOCK_ANIMATION_CONFIG.delay,
        ),
      };
      const previous = extractConfig(selectedBlock.config);
      previous.animation = normalized;
      patchBlock(selectedBlock.id, {
        config: mergeInteractionConfig(
          { ...selectedBlock, config: previous },
          previous,
        ),
      });
    },
    [patchBlock, selectedAnimationConfig, selectedBlock],
  );

  const applyTransitionConfig = useCallback(
    (mutator: (prev: BlockTransitionConfig) => BlockTransitionConfig) => {
      if (!selectedBlock) return;
      const next = mutator(selectedTransitionConfig);
      const normalized: BlockTransitionConfig = {
        hover: next.hover,
        duration: Math.max(
          0,
          next.duration ?? DEFAULT_BLOCK_TRANSITION_CONFIG.duration,
        ),
      };
      const previous = extractConfig(selectedBlock.config);
      previous.transition = normalized;
      patchBlock(selectedBlock.id, {
        config: mergeInteractionConfig(
          { ...selectedBlock, config: previous },
          previous,
        ),
      });
    },
    [patchBlock, selectedBlock, selectedTransitionConfig],
  );

  useEffect(() => {
    if (!selectedBlock) {
      setInspectorOpen(false);
    }
  }, [selectedBlock]);

  useEffect(() => {
    setShowGalleryAddOptions(false);
    setGalleryUrlInput("");
  }, [selectedBlock?.id]);

  useEffect(() => {
    const handleKeyDown = (event: KeyboardEvent) => {
      if (event.defaultPrevented) return;
      const target = event.target as HTMLElement | null;
      const targetIsContentEditable = target?.isContentEditable;
      if (event.key === "Escape") {
        event.preventDefault();
        handleSelectBlock(null);
        return;
      }
      if ((event.metaKey || event.ctrlKey) && !targetIsContentEditable) {
        const key = event.key.toLowerCase();
        if (key === "z") {
          event.preventDefault();
          if (event.shiftKey) {
            redo();
          } else {
            undo();
          }
          return;
        }
        if (key === "y") {
          event.preventDefault();
          redo();
        }
      }
    };
    window.addEventListener("keydown", handleKeyDown);
    return () => {
      window.removeEventListener("keydown", handleKeyDown);
    };
  }, [handleSelectBlock, redo, undo]);

  useEffect(() => {
    selectedIdRef.current = selectedId;
  }, [selectedId]);

  useEffect(() => {
    if (!selectedIdRef.current) return;
    const exists = cfg.blocks.some((block) => block.id === selectedIdRef.current);
    if (!exists) {
      handleSelectBlock(null);
    }
  }, [cfg.blocks, handleSelectBlock]);

  const frame = selectedBlock ? ensureFrame(selectedBlock, activeDevice) : null;

  const linkOptions = useMemo(
    () => [...ROUTE_OPTIONS, ...customPages, "custom"],
    [customPages],
  );

  const selectionLabel = selectedBlock
    ? BLOCK_KIND_LABELS[selectedBlock.kind] ?? selectedBlock.kind
    : "None";
  const background = cfg.background;
  const backgroundType = background?.type ?? "color";
  const colorBackground = background?.type === "color" ? background : undefined;
  const imageBackground = background?.type === "image" ? background : undefined;
  const videoBackground = background?.type === "video" ? background : undefined;
  const hasPreviewBounds = previewSize.width > 0 && previewSize.height > 0;

  return (
    <div className="fixed inset-0 z-[80] flex">
      <div className="absolute inset-0 bg-black/60" onClick={onClose} />
      <div className="relative z-[81] m-4 flex w-[calc(100%-2rem)] max-w-[calc(100%-2rem)] flex-1 overflow-hidden rounded-2xl bg-white shadow-2xl">
        <div className="flex min-h-[80vh] w-full flex-col">
          <header className="flex flex-wrap items-center justify-between gap-3 border-b px-4 py-3">
            <div className="flex items-center gap-2">
              <button
                type="button"
                onClick={() => setDrawerOpen((v) => !v)}
                className={`rounded border border-neutral-200 px-3 py-1 text-sm ${drawerOpen ? "border-emerald-500 bg-emerald-50" : ""}`}
                aria-pressed={drawerOpen}
              >
                Blocks
              </button>
            </div>
            <div className="flex flex-wrap items-center gap-2">
              <div className="flex items-center gap-1.5">
                <button
                  type="button"
                  onClick={undo}
                  disabled={!canUndo}
                  className="rounded border px-3 py-1 text-sm disabled:opacity-50"
                  title="Undo (Ctrl+Z / ⌘Z)"
                >
                  Undo
                </button>
                <button
                  type="button"
                  onClick={redo}
                  disabled={!canRedo}
                  className="rounded border px-3 py-1 text-sm disabled:opacity-50"
                  title="Redo (Ctrl+Shift+Z / ⌘+Shift+Z)"
                >
                  Redo
                </button>
              </div>
              <label className="flex items-center gap-2 text-sm">
                <InputCheckbox
                  
                  checked={editInPreview}
                  onChange={(e) => setEditInPreview(e.target.checked)}
                />
                Edit in preview
              </label>
              <Button onClick={handleSave} disabled={saving}>
                {saving ? "Saving…" : "Save"}
              </Button>
              <button
                onClick={onClose}
                className="rounded border px-3 py-1 text-sm"
              >
                Close
              </button>
            </div>
          </header>
          <div className="flex flex-1 overflow-hidden">
            {drawerOpen && (
              <aside className="w-72 shrink-0 border-r bg-white">
                <div className="h-full space-y-6 overflow-y-auto p-4">
                  <section>
                    <h3 className="mb-2 text-sm font-semibold text-neutral-600">
                      Device
                    </h3>
                    <div className="flex flex-wrap gap-2">
                      {(["mobile", "tablet", "desktop"] as DeviceKind[]).map(
                        (device) => (
                          <button
                            key={device}
                            type="button"
                            onClick={() => setActiveDevice(device)}
                            className={`rounded border px-2 py-1 text-xs capitalize ${
                              activeDevice === device
                                ? "border-emerald-500 bg-emerald-50"
                                : "border-neutral-200"
                            }`}
                          >
                            {device}
                          </button>
                        ),
                      )}
                    </div>
                  </section>
                  <section>
                    <h3 className="text-sm font-semibold uppercase tracking-wide text-neutral-500">
                      Blocks
                    </h3>
                    <div className="mt-2 grid grid-cols-2 gap-2">
                      {(
                        [
                          "heading",
                          "subheading",
                          "text",
                          "button",
                          "image",
                          "quote",
                          "gallery",
                          "spacer",
                        ] as SlideBlock["kind"][]
                      ).map((kind) => (
                        <button
                          key={kind}
                          type="button"
                          onClick={() => addBlock(kind)}
                          className="rounded border px-2 py-1 text-left text-xs capitalize hover:border-emerald-500"
                        >
                          + {kind}
                        </button>
                      ))}
                    </div>
                  </section>
                  <section>
                    <h3 className="mb-2 text-sm font-semibold text-neutral-600">
                      Layers
                    </h3>
                    <div className="space-y-1">
                      {layerEntries
                        .slice()
                        .reverse()
                        .map(({ block, index }) => {
                          const isSelected = block.id === selectedId;
                          const isBottom = index === 0;
                          const isTop = index === layerEntries.length - 1;
                          const displayIndex = layerEntries.length - index;
                          return (
                            <div
                              key={block.id}
                              className={`flex h-10 items-center gap-2 rounded border px-2 text-xs transition ${
                              isSelected
                                ? "border-emerald-500 bg-emerald-50"
                                : "border-neutral-200"
                            }`}
                          >
                            <button
                              type="button"
                              onClick={() => handleLayerSelect(block.id)}
                              className="flex h-full flex-1 items-center gap-2 overflow-hidden text-left"
                            >
                              <span className="flex items-center gap-1 truncate capitalize">
                                {block.locked && (
                                  <LockClosedIcon className="h-3.5 w-3.5 flex-none text-neutral-500" />
                                )}
                                <span className="truncate">{block.kind}</span>
                              </span>
                              <span className="ml-auto text-[11px] text-neutral-500">
                                #{displayIndex}
                              </span>
                            </button>
                            <div className="flex items-center gap-1">
                              <button
                                type="button"
                                onClick={() => moveBlock(block.id, 1)}
                                disabled={isTop}
                                aria-label="Bring block forward"
                                title="Bring block forward"
                                className="flex h-7 w-7 items-center justify-center rounded border border-transparent text-neutral-500 transition hover:border-neutral-300 hover:text-neutral-800 focus-visible:outline focus-visible:outline-2 focus-visible:outline-offset-2 focus-visible:outline-emerald-500 disabled:cursor-not-allowed disabled:opacity-40"
                              >
                                <ChevronUp className="h-3.5 w-3.5" />
                              </button>
                              <button
                                type="button"
                                onClick={() => moveBlock(block.id, -1)}
                                disabled={isBottom}
                                aria-label="Send block backward"
                                title="Send block backward"
                                className="flex h-7 w-7 items-center justify-center rounded border border-transparent text-neutral-500 transition hover:border-neutral-300 hover:text-neutral-800 focus-visible:outline focus-visible:outline-2 focus-visible:outline-offset-2 focus-visible:outline-emerald-500 disabled:cursor-not-allowed disabled:opacity-40"
                              >
                                <ChevronDown className="h-3.5 w-3.5" />
                              </button>
                              <button
                                type="button"
                                onClick={() => removeBlock(block.id)}
                                aria-label="Delete block"
                                title="Delete block"
                                className="flex h-7 w-7 items-center justify-center rounded border border-transparent text-neutral-500 transition hover:border-red-200 hover:text-red-600 focus-visible:outline focus-visible:outline-2 focus-visible:outline-offset-2 focus-visible:outline-emerald-500"
                              >
                                <Trash2 className="h-3.5 w-3.5" />
                              </button>
                            </div>
                          </div>
                        );
                        })}
                    </div>
                  </section>
                  <section>
                    <h3 className="mb-2 text-sm font-semibold text-neutral-600">
                      Background
                    </h3>
                    <div className="space-y-3 text-sm">
                      <InputSelect
                        label="Type"
                        value={backgroundType}
                        onChange={(e) =>
                          handleBackgroundTypeChange(
                            e.target.value as SlideBackground["type"],
                          )
                        }
                        labelClassName="block text-xs font-medium text-neutral-500"
                        options={[
                          { value: "none", label: "None" },
                          { value: "color", label: "Color" },
                          { value: "image", label: "Image" },
                          { value: "video", label: "Video" },
                        ]}
                      />
                      {backgroundType === "color" && (
                        <div className="space-y-2">
                          <label className="block text-xs font-medium text-neutral-500">
                            Color
                            <InspectorColorInput
                              value={colorBackground?.color || "#111111"}
                              onChange={(nextColor) =>
                                updateBackground((prev) => {
                                  const next: SlideBackground =
                                    prev?.type === "color"
                                      ? { ...prev }
                                      : { type: "color", color: "#111111", opacity: 1 };
                                  next.color = nextColor;
                                  return next;
                                })
                              }
                            />
                          </label>
                          <InspectorSliderControl
                            label="Opacity"
                            value={
                              colorBackground?.opacity !== undefined
                                ? colorBackground.opacity * 100
                                : undefined
                            }
                            fallbackValue={((colorBackground?.opacity ?? 1) * 100) || 0}
                            min={0}
                            max={100}
                            step={1}
                            onChange={(next) =>
                              updateBackground((prev) => {
                                const nextBackground: SlideBackground =
                                  prev?.type === "color"
                                    ? { ...prev }
                                    : {
                                        type: "color",
                                        color: "#111111",
                                        opacity: 1,
                                      };
                                const percent =
                                  next === undefined
                                    ? (nextBackground.opacity ?? 1) * 100
                                    : next;
                                const clampedPercent = Math.min(
                                  100,
                                  Math.max(0, percent ?? 0),
                                );
                                nextBackground.opacity = clamp01(
                                  clampedPercent / 100,
                                );
                                return nextBackground;
                              })
                            }
                          />
                        </div>
                      )}
                      {backgroundType === "image" && (
                        <div className="space-y-3">
                          <label className="block text-xs font-medium text-neutral-500">
                            Image URL
                            <InputText
                              type="text"
                              value={imageBackground?.url || ""}
                              onChange={(e) =>
                                updateBackground((prev) => {
                                  const next: SlideBackground =
                                    prev?.type === "image"
                                      ? { ...prev }
                                      : {
                                          type: "image",
                                          url: "",
                                          fit: "cover",
                                          focal: { x: 0.5, y: 0.5 },
                                          blur: 0,
                                        };
                                  next.url = e.target.value;
                                  return next;
                                })
                              }
                              className={INSPECTOR_INPUT_CLASS}
                              placeholder="https://"
                            />
                          </label>
                          <div className="flex items-center gap-2">
                            <input
                              ref={imageInputRef}
                              type="file"
                              accept="image/*"
                              className="hidden"
                              onChange={(e) => {
                                const file = e.target.files?.[0];
                                if (file) {
                                  handleUpload(file, (url) =>
                                    updateBackground((prev) => {
                                      const next: SlideBackground =
                                        prev?.type === "image"
                                          ? { ...prev }
                                          : {
                                              type: "image",
                                              url: "",
                                              fit: "cover",
                                              focal: { x: 0.5, y: 0.5 },
                                              blur: 0,
                                            };
                                      next.url = url;
                                      return next;
                                    }),
                                  );
                                  e.target.value = "";
                                }
                              }}
                            />
                            <button
                              type="button"
                              onClick={() => imageInputRef.current?.click()}
                              className="rounded border px-3 py-1 text-xs"
                            >
                              Upload
                            </button>
                            {uploading && (
                              <span className="text-xs text-neutral-500">
                                Uploading…
                              </span>
                            )}
                          </div>
                          <InputSelect
                            label="Fit"
                            value={imageBackground?.fit || "cover"}
                            onChange={(e) =>
                              updateBackground((prev) => {
                                if (prev?.type !== "image")
                                  return {
                                    type: "image",
                                    url: "",
                                    fit: e.target.value as "cover" | "contain",
                                    focal: { x: 0.5, y: 0.5 },
                                    blur: 0,
                                  };
                                return { ...prev, fit: e.target.value as "cover" | "contain" };
                              })
                            }
                            labelClassName="block text-xs font-medium text-neutral-500"
                            options={[
                              { value: "cover", label: "Cover" },
                              { value: "contain", label: "Contain" },
                            ]}
                          />
                          <div className="grid grid-cols-2 gap-2 text-xs">
                            <InputSlider
                              label="Focal X"
                              labelClassName="text-neutral-500"
                              min={0}
                              max={1}
                              step={0.01}
                              value={imageBackground?.focal?.x}
                              fallbackValue={0.5}
                              onValueChange={(next) =>
                                updateBackground((prev) => {
                                  if (prev?.type !== "image") return prev;
                                  const resolved =
                                    typeof next === "number" && Number.isFinite(next)
                                      ? clamp01(next)
                                      : 0.5;
                                  const nextFocal = {
                                    ...(prev.focal || { x: 0.5, y: 0.5 }),
                                    x: resolved,
                                  };
                                  return { ...prev, focal: nextFocal };
                                })
                              }
                              containerClassName="mt-1 flex items-center gap-2"
                              sliderClassName="flex-1"
                              numberInputClassName="w-24 shrink-0 border border-neutral-300 px-2 py-1 text-right text-xs text-neutral-900"
                              numberInputProps={{ inputMode: "decimal" }}
                            />
                            <InputSlider
                              label="Focal Y"
                              labelClassName="text-neutral-500"
                              min={0}
                              max={1}
                              step={0.01}
                              value={imageBackground?.focal?.y}
                              fallbackValue={0.5}
                              onValueChange={(next) =>
                                updateBackground((prev) => {
                                  if (prev?.type !== "image") return prev;
                                  const resolved =
                                    typeof next === "number" && Number.isFinite(next)
                                      ? clamp01(next)
                                      : 0.5;
                                  const nextFocal = {
                                    ...(prev.focal || { x: 0.5, y: 0.5 }),
                                    y: resolved,
                                  };
                                  return { ...prev, focal: nextFocal };
                                })
                              }
                              containerClassName="mt-1 flex items-center gap-2"
                              sliderClassName="flex-1"
                              numberInputClassName="w-24 shrink-0 border border-neutral-300 px-2 py-1 text-right text-xs text-neutral-900"
                              numberInputProps={{ inputMode: "decimal" }}
                            />
                          </div>
                          <label className="flex items-center gap-2 text-xs font-medium text-neutral-500">
                            <InputCheckbox
                              
                              checked={Boolean(imageBackground?.overlay)}
                              onChange={(e) =>
                                updateBackground((prev) => {
                                  if (prev?.type !== "image") return prev;
                                  if (!e.target.checked) {
                                    return { ...prev, overlay: undefined };
                                  }
                                  return {
                                    ...prev,
                                    overlay: {
                                      color: prev.overlay?.color || "#000000",
                                      opacity: prev.overlay?.opacity ?? 0.25,
                                    },
                                  };
                                })
                              }
                            />
                            Overlay
                          </label>
                          {imageBackground?.overlay && (
                            <div className="space-y-2">
                              <InspectorColorInput
                                value={imageBackground.overlay.color || "#000000"}
                                onChange={(nextColor) =>
                                  updateBackground((prev) => {
                                    if (prev?.type !== "image") return prev;
                                    return {
                                      ...prev,
                                      overlay: {
                                        color: nextColor,
                                        opacity: prev.overlay?.opacity ?? 0.25,
                                      },
                                    };
                                  })
                                }
                              />
                              <InspectorSliderControl
                                label="Opacity"
                                value={
                                  imageBackground.overlay.opacity !== undefined
                                    ? imageBackground.overlay.opacity * 100
                                    : undefined
                                }
                                fallbackValue={
                                  (imageBackground.overlay.opacity ?? 0.25) * 100
                                }
                                min={0}
                                max={100}
                                step={1}
                                onChange={(next) =>
                                  updateBackground((prev) => {
                                    if (prev?.type !== "image") return prev;
                                    const percent =
                                      next === undefined
                                        ? (prev.overlay?.opacity ?? 0.25) * 100
                                        : next;
                                    const clampedPercent = Math.min(
                                      100,
                                      Math.max(0, percent ?? 0),
                                    );
                                    return {
                                      ...prev,
                                      overlay: {
                                        color: prev.overlay?.color || "#000000",
                                        opacity: clamp01(clampedPercent / 100),
                                      },
                                    };
                                  })
                                }
                              />
                            </div>
                          )}
                          <InspectorSliderControl
                            label="Blur"
                            value={imageBackground?.blur}
                            fallbackValue={0}
                            min={0}
                            max={20}
                            step={1}
                            onChange={(next) =>
                              updateBackground((prev) => {
                                if (prev?.type !== "image") return prev;
                                const resolved =
                                  next === undefined
                                    ? prev.blur ?? 0
                                    : next;
                                return {
                                  ...prev,
                                  blur: clampRange(resolved, 0, 20),
                                };
                              })
                            }
                          />
                        </div>
                      )}
                      {backgroundType === "video" && (
                        <div className="space-y-3">
                          <label className="block text-xs font-medium text-neutral-500">
                            Video URL
                            <InputText
                              type="text"
                              value={videoBackground?.url || ""}
                              onChange={(e) =>
                                updateBackground((prev) => {
                                  const next: SlideBackground =
                                    prev?.type === "video"
                                      ? { ...prev }
                                      : {
                                          type: "video",
                                          url: "",
                                          fit: "cover",
                                          focal: { x: 0.5, y: 0.5 },
                                          blur: 0,
                                          loop: true,
                                          mute: true,
                                          autoplay: true,
                                        };
                                  next.url = e.target.value;
                                  return next;
                                })
                              }
                              className={INSPECTOR_INPUT_CLASS}
                              placeholder="https://"
                            />
                          </label>
                          <div className="flex items-center gap-2">
                            <input
                              ref={imageInputRef}
                              type="file"
                              accept="video/*"
                              className="hidden"
                              onChange={(e) => {
                                const file = e.target.files?.[0];
                                if (file) {
                                  handleUpload(file, (url) =>
                                    updateBackground((prev) => {
                                      const next: SlideBackground =
                                        prev?.type === "video"
                                          ? { ...prev }
                                          : {
                                              type: "video",
                                              url: "",
                                              fit: "cover",
                                              focal: { x: 0.5, y: 0.5 },
                                              blur: 0,
                                              loop: true,
                                              mute: true,
                                              autoplay: true,
                                            };
                                      next.url = url;
                                      return next;
                                    }),
                                  );
                                  e.target.value = "";
                                }
                              }}
                            />
                            <button
                              type="button"
                              onClick={() => imageInputRef.current?.click()}
                              className="rounded border px-3 py-1 text-xs"
                            >
                              Upload
                            </button>
                            {uploading && (
                              <span className="text-xs text-neutral-500">
                                Uploading…
                              </span>
                            )}
                          </div>
                          <label className="block text-xs font-medium text-neutral-500">
                            Poster URL
                            <InputText
                              type="text"
                              value={videoBackground?.poster || ""}
                              onChange={(e) =>
                                updateBackground((prev) => {
                                  if (prev?.type !== "video")
                                    return {
                                      type: "video",
                                      url: "",
                                      fit: "cover",
                                      focal: { x: 0.5, y: 0.5 },
                                      blur: 0,
                                      loop: true,
                                      mute: true,
                                      autoplay: true,
                                      poster: e.target.value,
                                    };
                                  return { ...prev, poster: e.target.value };
                                })
                              }
                              className={INSPECTOR_INPUT_CLASS}
                              placeholder="https://"
                            />
                          </label>
                          <div className="flex items-center gap-2">
                            <input
                              ref={videoPosterInputRef}
                              type="file"
                              accept="image/*"
                              className="hidden"
                              onChange={(e) => {
                                const file = e.target.files?.[0];
                                if (file) {
                                  handleUpload(file, (url) =>
                                    updateBackground((prev) => {
                                      if (prev?.type !== "video") return prev;
                                      return { ...prev, poster: url };
                                    }),
                                  );
                                  e.target.value = "";
                                }
                              }}
                            />
                            <button
                              type="button"
                              onClick={() => videoPosterInputRef.current?.click()}
                              className="rounded border px-3 py-1 text-xs"
                            >
                              Upload poster
                            </button>
                          </div>
                          <InputSelect
                            label="Fit"
                            value={videoBackground?.fit || "cover"}
                            onChange={(e) =>
                              updateBackground((prev) => {
                                if (prev?.type !== "video")
                                  return {
                                    type: "video",
                                    url: prev?.url,
                                    fit: e.target.value as "cover" | "contain",
                                    focal: { x: 0.5, y: 0.5 },
                                    blur: 0,
                                    loop: true,
                                    mute: true,
                                    autoplay: true,
                                    poster: prev?.poster,
                                  };
                                return { ...prev, fit: e.target.value as "cover" | "contain" };
                              })
                            }
                            labelClassName="block text-xs font-medium text-neutral-500"
                            options={[
                              { value: "cover", label: "Cover" },
                              { value: "contain", label: "Contain" },
                            ]}
                          />
                          <div className="grid grid-cols-2 gap-2 text-xs">
                            <InputSlider
                              label="Focal X"
                              labelClassName="text-neutral-500"
                              min={0}
                              max={1}
                              step={0.01}
                              value={videoBackground?.focal?.x}
                              fallbackValue={0.5}
                              onValueChange={(next) =>
                                updateBackground((prev) => {
                                  if (prev?.type !== "video") return prev;
                                  const resolved =
                                    typeof next === "number" && Number.isFinite(next)
                                      ? clamp01(next)
                                      : 0.5;
                                  const nextFocal = {
                                    ...(prev.focal || { x: 0.5, y: 0.5 }),
                                    x: resolved,
                                  };
                                  return { ...prev, focal: nextFocal };
                                })
                              }
                              containerClassName="mt-1 flex items-center gap-2"
                              sliderClassName="flex-1"
                              numberInputClassName="w-24 shrink-0 border border-neutral-300 px-2 py-1 text-right text-xs text-neutral-900"
                              numberInputProps={{ inputMode: "decimal" }}
                            />
                            <InputSlider
                              label="Focal Y"
                              labelClassName="text-neutral-500"
                              min={0}
                              max={1}
                              step={0.01}
                              value={videoBackground?.focal?.y}
                              fallbackValue={0.5}
                              onValueChange={(next) =>
                                updateBackground((prev) => {
                                  if (prev?.type !== "video") return prev;
                                  const resolved =
                                    typeof next === "number" && Number.isFinite(next)
                                      ? clamp01(next)
                                      : 0.5;
                                  const nextFocal = {
                                    ...(prev.focal || { x: 0.5, y: 0.5 }),
                                    y: resolved,
                                  };
                                  return { ...prev, focal: nextFocal };
                                })
                              }
                              containerClassName="mt-1 flex items-center gap-2"
                              sliderClassName="flex-1"
                              numberInputClassName="w-24 shrink-0 border border-neutral-300 px-2 py-1 text-right text-xs text-neutral-900"
                              numberInputProps={{ inputMode: "decimal" }}
                            />
                          </div>
                          <div className="flex flex-wrap gap-3 text-xs font-medium text-neutral-500">
                            <label className="flex items-center gap-2">
                              <InputCheckbox
                                
                                checked={videoBackground?.loop ?? true}
                                onChange={(e) =>
                                  updateBackground((prev) => {
                                    if (prev?.type !== "video") return prev;
                                    return { ...prev, loop: e.target.checked };
                                  })
                                }
                              />
                              Loop
                            </label>
                            <label className="flex items-center gap-2">
                              <InputCheckbox
                                
                                checked={videoBackground?.mute ?? true}
                                onChange={(e) =>
                                  updateBackground((prev) => {
                                    if (prev?.type !== "video") return prev;
                                    return { ...prev, mute: e.target.checked };
                                  })
                                }
                              />
                              Mute
                            </label>
                            <label className="flex items-center gap-2">
                              <InputCheckbox
                                
                                checked={videoBackground?.autoplay ?? true}
                                onChange={(e) =>
                                  updateBackground((prev) => {
                                    if (prev?.type !== "video") return prev;
                                    return { ...prev, autoplay: e.target.checked };
                                  })
                                }
                              />
                              Autoplay
                            </label>
                          </div>
                          <label className="flex items-center gap-2 text-xs font-medium text-neutral-500">
                            <InputCheckbox
                              
                              checked={Boolean(videoBackground?.overlay)}
                              onChange={(e) =>
                                updateBackground((prev) => {
                                  if (prev?.type !== "video") return prev;
                                  if (!e.target.checked) {
                                    return { ...prev, overlay: undefined };
                                  }
                                  return {
                                    ...prev,
                                    overlay: {
                                      color: prev.overlay?.color || "#000000",
                                      opacity: prev.overlay?.opacity ?? 0.25,
                                    },
                                  };
                                })
                              }
                            />
                            Overlay
                          </label>
                          {videoBackground?.overlay && (
                            <div className="space-y-2">
                              <InspectorColorInput
                                value={videoBackground.overlay.color || "#000000"}
                                onChange={(nextColor) =>
                                  updateBackground((prev) => {
                                    if (prev?.type !== "video") return prev;
                                    return {
                                      ...prev,
                                      overlay: {
                                        color: nextColor,
                                        opacity: prev.overlay?.opacity ?? 0.25,
                                      },
                                    };
                                  })
                                }
                              />
                              <InspectorSliderControl
                                label="Opacity"
                                value={
                                  videoBackground.overlay.opacity !== undefined
                                    ? videoBackground.overlay.opacity * 100
                                    : undefined
                                }
                                fallbackValue={
                                  (videoBackground.overlay.opacity ?? 0.25) * 100
                                }
                                min={0}
                                max={100}
                                step={1}
                                onChange={(next) =>
                                  updateBackground((prev) => {
                                    if (prev?.type !== "video") return prev;
                                    const percent =
                                      next === undefined
                                        ? (prev.overlay?.opacity ?? 0.25) * 100
                                        : next;
                                    const clampedPercent = Math.min(
                                      100,
                                      Math.max(0, percent ?? 0),
                                    );
                                    return {
                                      ...prev,
                                      overlay: {
                                        color: prev.overlay?.color || "#000000",
                                        opacity: clamp01(clampedPercent / 100),
                                      },
                                    };
                                  })
                                }
                              />
                            </div>
                          )}
                          <InspectorSliderControl
                            label="Blur"
                            value={videoBackground?.blur}
                            fallbackValue={0}
                            min={0}
                            max={20}
                            step={1}
                            onChange={(next) =>
                              updateBackground((prev) => {
                                if (prev?.type !== "video") return prev;
                                const resolved =
                                  next === undefined
                                    ? prev.blur ?? 0
                                    : next;
                                return {
                                  ...prev,
                                  blur: clampRange(resolved, 0, 20),
                                };
                              })
                            }
                          />
                        </div>
                      )}
                      {backgroundType === "none" && (
                        <p className="text-xs text-neutral-500">
                          No background will be displayed for this slide.
                        </p>
                      )}
                    </div>
                  </section>
                </div>
              </aside>
            )}
            <div className="flex flex-1 flex-col overflow-hidden">
              <main className="flex flex-1 overflow-hidden bg-neutral-50">
                <div
                  ref={previewContainerRef}
                  className="flex h-full w-full min-h-0 overflow-hidden"
                >
                  <div
                    className="flex h-full w-full min-h-0 items-start justify-center overflow-hidden"
                    style={{
                      paddingTop: PREVIEW_PADDING_Y,
                      paddingBottom: PREVIEW_PADDING_Y,
                      paddingLeft: PREVIEW_PADDING_X,
                      paddingRight: PREVIEW_PADDING_X,
                    }}
                  >
                    {hasPreviewBounds && (
                      <SlidesManager
                        initialCfg={cfg}
                        onChange={handlePreviewChange}
                        editable={true}
                        selectedId={selectedId}
                        onSelectBlock={handleSelectBlock}
                        openInspector={openInspectorForSelection}
                        onCanvasClick={handleCanvasClick}
                        activeDevice={activeDevice}
                        editInPreview={editInPreview}
                        scale={scale}
                        onManipulationChange={handleManipulationChange}
                      />
                    )}
                  </div>
                </div>
              </main>
              {inspectorOpen && selectedBlock && (
                <div className="border-t bg-white">
                  <div className="max-h-[60vh] overflow-y-auto">
                    <div className="sticky top-0 z-10 border-b bg-white px-4 py-2">
                      <div className="flex flex-wrap items-center justify-between gap-2">
                        <span className="text-xs font-semibold uppercase tracking-wide text-neutral-600">
                          Inspector
                        </span>
                        <span className="text-xs text-neutral-500">
                          Selected: {selectionLabel}
                        </span>
                      </div>
                      <div className="mt-2 flex flex-wrap items-center justify-between gap-2">
                        <div className="min-w-0 flex flex-wrap items-center gap-2">
                          <span className="text-sm font-semibold text-neutral-900">
                            {selectionLabel}
                          </span>
                          {selectedBlock.locked && (
                            <span className="rounded bg-neutral-100 px-2 py-0.5 text-[11px] font-semibold uppercase tracking-wide text-neutral-600">
                              Locked
                            </span>
                          )}
                        </div>
                        <div className="flex flex-wrap items-center gap-1.5">
                          <button
                            type="button"
                            onClick={() => handleDuplicateBlock(selectedBlock.id)}
                            className="rounded border px-2.5 py-1 text-xs font-medium"
                          >
                            Duplicate
                          </button>
                          <button
                            type="button"
                            onClick={() => removeBlock(selectedBlock.id)}
                            className="rounded border px-2.5 py-1 text-xs font-medium text-red-600"
                          >
                            Delete
                          </button>
                          <button
                            type="button"
                            onClick={() => toggleBlockLock(selectedBlock.id)}
                            className="rounded border px-2.5 py-1 text-xs font-medium"
                          >
                            {selectedBlock.locked ? "Unlock" : "Lock"}
                          </button>
                          <button
                            type="button"
                            onClick={handleInspectorDone}
                            className="rounded border px-2.5 py-1 text-xs font-medium"
                          >
                            Done
                          </button>
                        </div>
                      </div>
                    </div>
                    <div className={INSPECTOR_CONTENT_CLASS}>
                      <section>
                        <div className="mt-2 space-y-3 text-sm">
                          {(selectedBlock.kind === "heading" ||
                            selectedBlock.kind === "text") && (
                            <>
                              <label className="block">
                                <span className="text-xs font-medium text-neutral-500">
                                  Content
                                </span>
                                <textarea
                                  rows={4}
                                  value={
                                    selectedBlock.content ?? selectedBlock.text ?? ""
                                  }
                                  onChange={(e) =>
                                    patchBlock(selectedBlock.id, {
                                      content: e.target.value,
                                      text: e.target.value,
                                    })
                                  }
                                  className={INSPECTOR_TEXTAREA_CLASS}
                                />
                              </label>
                              <div className="grid grid-cols-1 gap-4 sm:grid-cols-2">
                                <label className="block">
                                  <span className="text-xs font-medium text-neutral-500">
                                    Font family
                                  </span>
                                  {(() => {
                                    const value = resolveFontFamilyValue(
                                      selectedBlock.fontFamily,
                                    );
                                    return (
                                      <FontSelect
                                        value={value}
                                        fonts={APP_FONTS}
                                        onChange={(nextValue) =>
                                          handleFontFamilyChange(
                                            selectedBlock.id,
                                            nextValue,
                                          )
                                        }
                                      />
                                    );
                                  })()}
                                </label>
                                <label className="block">
                                  <span className="text-xs font-medium text-neutral-500">
                                    Font weight
                                  </span>
                                  <InputSelect
                                    value={String(
                                      selectedBlock.fontWeight ??
                                        (selectedBlock.kind === "heading" ? 700 : 400),
                                    )}
                                    onChange={(e) => {
                                      const parsed = Number(e.target.value);
                                      patchBlock(selectedBlock.id, {
                                        fontWeight: Number.isNaN(parsed)
                                          ? selectedBlock.fontWeight
                                          : parsed,
                                      });
                                    }}
                                    options={FONT_WEIGHT_OPTIONS}
                                  />
                                </label>
                              </div>
                              <div className="space-y-3">
                                <InspectorSliderControl
                                  label="Font size (px)"
                                  value={selectedBlock.fontSize}
                                  fallbackValue={
                                    selectedBlock.fontSize ??
                                    (selectedBlock.size
                                      ? SIZE_TO_FONT_SIZE_PX[selectedBlock.size]
                                      : TEXT_KIND_FONT_DEFAULT[selectedBlock.kind] ?? 16) ?? 16
                                  }
                                  min={8}
                                  max={120}
                                  step={1}
                                  onChange={(next) => {
                                    if (next === undefined) {
                                      patchBlock(selectedBlock.id, {
                                        fontSize: undefined,
                                      });
                                      return;
                                    }
                                    const normalized = Math.round(next);
                                    patchBlock(selectedBlock.id, {
                                      fontSize: Number.isNaN(normalized)
                                        ? undefined
                                        : normalized,
                                    });
                                  }}
                                />
                                <InspectorSliderControl
                                  label="Line height"
                                  value={selectedBlock.lineHeight}
                                  fallbackValue={
                                    selectedBlock.lineHeight ?? 1.2
                                  }
                                  min={0.5}
                                  max={3}
                                  step={0.1}
                                  onChange={(next) => {
                                    if (next === undefined) {
                                      patchBlock(selectedBlock.id, {
                                        lineHeight: undefined,
                                        lineHeightUnit: undefined,
                                      });
                                      return;
                                    }
                                    patchBlock(selectedBlock.id, {
                                      lineHeight: next,
                                      lineHeightUnit: undefined,
                                    });
                                  }}
                                />
                              </div>
                              <InspectorSliderControl
                                label="Letter spacing (px)"
                                value={selectedBlock.letterSpacing}
                                fallbackValue={selectedBlock.letterSpacing ?? 0}
                                min={-10}
                                max={20}
                                step={0.1}
                                onChange={(next) => {
                                  if (next === undefined) {
                                    patchBlock(selectedBlock.id, {
                                      letterSpacing: undefined,
                                    });
                                    return;
                                  }
                                  patchBlock(selectedBlock.id, {
                                    letterSpacing: next,
                                  });
                                }}
                              />
                              <div>
                                <span className="text-xs font-medium text-neutral-500">
                                  Text color
                                </span>
                                <InspectorColorInput
                                  value={
                                    selectedBlock.textColor ??
                                    selectedBlock.color ??
                                    "#000000"
                                  }
                                  onChange={(nextColor) =>
                                    patchBlock(selectedBlock.id, {
                                      textColor: nextColor,
                                      color: nextColor,
                                    })
                                  }
                                  allowAlpha
                                />
                              </div>
                              <InspectorTextShadowControls
                                block={selectedBlock}
                                onPatch={(patch) =>
                                  patchBlock(selectedBlock.id, patch)
                                }
                              />
                              <label className="block">
                                <span className="text-xs font-medium text-neutral-500">
                                  Background style
                                </span>
                                <InputSelect
                                  value={selectedBlock.bgStyle ?? "none"}
                                  onChange={(e) => {
                                    const value = e.target.value as SlideBlock["bgStyle"];
                                    if (value === "none") {
                                      patchBlock(selectedBlock.id, {
                                        bgStyle: "none",
                                      });
                                      return;
                                    }
                                    patchBlock(selectedBlock.id, {
                                      bgStyle: value,
                                      bgColor:
                                        selectedBlock.bgColor ?? "#000000",
                                      bgOpacity:
                                        selectedBlock.bgOpacity ??
                                        (value === "glass" ? 0.5 : 1),
                                      radius: selectedBlock.radius ?? 0,
                                      padding: selectedBlock.padding ?? 0,
                                    });
                                  }}
                                  options={BACKGROUND_STYLE_OPTIONS}
                                />
                              </label>
                              {selectedBlock.bgStyle &&
                                selectedBlock.bgStyle !== "none" && (
                                  <div className="space-y-3">
                                    <div>
                                      <span className="text-xs font-medium text-neutral-500">
                                        Background color
                                      </span>
                                      <InspectorColorInput
                                        value={selectedBlock.bgColor ?? "#000000"}
                                        onChange={(nextColor) =>
                                          patchBlock(selectedBlock.id, {
                                            bgColor: nextColor,
                                          })
                                        }
                                      />
                                    </div>
                                    <InspectorSliderControl
                                      label="Opacity"
                                      value={
                                        selectedBlock.bgOpacity !== undefined
                                          ? selectedBlock.bgOpacity * 100
                                          : undefined
                                      }
                                      fallbackValue={
                                        ((selectedBlock.bgStyle === "glass" ? 0.5 : 1) *
                                          100) || 0
                                      }
                                      min={0}
                                      max={100}
                                      step={1}
                                      onChange={(next) => {
                                        const fallbackValue =
                                          selectedBlock.bgStyle === "glass" ? 0.5 : 1;
                                        const percent =
                                          next === undefined
                                            ? (selectedBlock.bgOpacity ?? fallbackValue) * 100
                                            : next;
                                        const clampedPercent = Math.min(
                                          100,
                                          Math.max(0, percent ?? 0),
                                        );
                                        patchBlock(
                                          selectedBlock.id,
                                          {
                                            bgOpacity: clamp01(clampedPercent / 100),
                                          },
                                          false,
                                        );
                                      }}
                                    />
                                    <InspectorSliderControl
                                      label="Corner radius (px)"
                                      value={selectedBlock.radius}
                                      fallbackValue={selectedBlock.radius ?? 0}
                                      min={0}
                                      max={50}
                                      step={1}
                                      onChange={(next) => {
                                        const resolved = next === undefined ? 0 : Math.round(next);
                                        patchBlock(selectedBlock.id, {
                                          radius: resolved,
                                        });
                                      }}
                                    />
                                    <InspectorSliderControl
                                      label="Padding (px)"
                                      value={selectedBlock.padding}
                                      fallbackValue={selectedBlock.padding ?? 0}
                                      min={0}
                                      max={100}
                                      step={1}
                                      onChange={(next) => {
                                        const resolved = next === undefined ? 0 : Math.round(next);
                                        patchBlock(selectedBlock.id, {
                                          padding: resolved,
                                        });
                                      }}
                                    />
                                  </div>
                                )}
                              <div>
                                <span className="text-xs font-medium text-neutral-500">
                                  Alignment
                                </span>
                                <div className="mt-1 flex gap-1.5">
                                  {TEXT_ALIGNMENT_OPTIONS.map((option) => {
                                    const currentAlign = selectedBlock.align ?? "left";
                                    const isActive = currentAlign === option.value;
                                    return (
                                      <button
                                        key={option.value}
                                        type="button"
                                        onClick={() =>
                                          patchBlock(selectedBlock.id, {
                                            align: option.value,
                                          })
                                        }
                                        className={`flex-1 rounded border px-2.5 py-1.5 text-xs font-medium capitalize transition ${
                                          isActive
                                            ? "border-emerald-500 bg-emerald-50 text-emerald-600"
                                            : "border-neutral-200 text-neutral-600 hover:border-neutral-300"
                                        }`}
                                      >
                                        {option.label}
                                      </button>
                                    );
                                  })}
                                </div>
                              </div>
                            </>
                          )}
                          {selectedBlock.kind === "subheading" && (
                            <>
                              <label className="block">
                                <span className="text-xs font-medium text-neutral-500">
                                  Text
                                </span>
                                <textarea
                                  rows={3}
                                  value={selectedBlock.text ?? ""}
                                  onChange={(e) =>
                                    patchBlock(selectedBlock.id, {
                                      text: e.target.value,
                                      content: e.target.value,
                                    })
                                  }
                                  className={INSPECTOR_TEXTAREA_CLASS}
                                />
                              </label>
                              <div className="grid grid-cols-1 gap-4 sm:grid-cols-2">
                                <label className="block">
                                  <span className="text-xs font-medium text-neutral-500">
                                    Font family
                                  </span>
                                  {(() => {
                                    const value = resolveFontFamilyValue(
                                      selectedBlock.fontFamily,
                                    );
                                    return (
                                      <FontSelect
                                        value={value}
                                        fonts={APP_FONTS}
                                        onChange={(nextValue) =>
                                          handleFontFamilyChange(
                                            selectedBlock.id,
                                            nextValue,
                                          )
                                        }
                                      />
                                    );
                                  })()}
                                </label>
                                <label className="block">
                                  <span className="text-xs font-medium text-neutral-500">
                                    Font weight
                                  </span>
                                  <InputSelect
                                    value={String(selectedBlock.fontWeight ?? 600)}
                                    onChange={(e) => {
                                      const parsed = Number(e.target.value);
                                      patchBlock(selectedBlock.id, {
                                        fontWeight: Number.isNaN(parsed)
                                          ? selectedBlock.fontWeight
                                          : parsed,
                                      });
                                    }}
                                    options={FONT_WEIGHT_OPTIONS}
                                  />
                                </label>
                              </div>
                              <div className="space-y-3">
                                <InspectorSliderControl
                                  label="Font size (px)"
                                  value={selectedBlock.fontSize}
                                  fallbackValue={
                                    selectedBlock.fontSize ??
                                    (selectedBlock.size
                                      ? SIZE_TO_FONT_SIZE_PX[selectedBlock.size]
                                      : SIZE_TO_FONT_SIZE_PX.md) ?? 16
                                  }
                                  min={8}
                                  max={120}
                                  step={1}
                                  onChange={(next) => {
                                    if (next === undefined) {
                                      patchBlock(selectedBlock.id, {
                                        fontSize: undefined,
                                      });
                                      return;
                                    }
                                    const normalized = Math.round(next);
                                    patchBlock(selectedBlock.id, {
                                      fontSize: Number.isNaN(normalized)
                                        ? undefined
                                        : normalized,
                                    });
                                  }}
                                />
                                <InspectorSliderControl
                                  label="Line height"
                                  value={selectedBlock.lineHeight}
                                  fallbackValue={
                                    selectedBlock.lineHeight ?? 1.2
                                  }
                                  min={0.5}
                                  max={3}
                                  step={0.1}
                                  onChange={(next) => {
                                    if (next === undefined) {
                                      patchBlock(selectedBlock.id, {
                                        lineHeight: undefined,
                                        lineHeightUnit: undefined,
                                      });
                                      return;
                                    }
                                    patchBlock(selectedBlock.id, {
                                      lineHeight: next,
                                      lineHeightUnit: undefined,
                                    });
                                  }}
                                />
                              </div>
                              <label className="block">
                                <span className="text-xs font-medium text-neutral-500">
                                  Color
                                </span>
                                <InspectorColorInput
                                  value={selectedBlock.color || "#ffffff"}
                                  onChange={(nextColor) =>
                                    patchBlock(selectedBlock.id, {
                                      color: nextColor,
                                      textColor: nextColor,
                                    })
                                  }
                                  allowAlpha
                                />
                              </label>
                              <InspectorTextShadowControls
                                block={selectedBlock}
                                onPatch={(patch) =>
                                  patchBlock(selectedBlock.id, patch)
                                }
                              />
                              <label className="block">
                                <span className="text-xs font-medium text-neutral-500">
                                  Size
                                </span>
                                <InputSelect
                                  value={selectedBlock.size || "md"}
                                  onChange={(e) =>
                                    patchBlock(selectedBlock.id, {
                                      size: e.target.value as any,
                                    })
                                  }
                                  options={TEXT_SIZES}
                                />
                              </label>
                              <div>
                                <span className="text-xs font-medium text-neutral-500">
                                  Alignment
                                </span>
                                <div className="mt-1 flex gap-1.5">
                                  {TEXT_ALIGNMENT_OPTIONS.map((option) => {
                                    const currentAlign = selectedBlock.align ?? "left";
                                    const isActive = currentAlign === option.value;
                                    return (
                                      <button
                                        key={option.value}
                                        type="button"
                                        onClick={() =>
                                          patchBlock(selectedBlock.id, {
                                            align: option.value,
                                          })
                                        }
                                        className={`flex-1 rounded border px-2.5 py-1.5 text-xs font-medium capitalize transition ${
                                          isActive
                                            ? "border-emerald-500 bg-emerald-50 text-emerald-600"
                                            : "border-neutral-200 text-neutral-600 hover:border-neutral-300"
                                        }`}
                                      >
                                        {option.label}
                                      </button>
                                    );
                                  })}
                                </div>
                              </div>
                            </>
                          )}
                          {selectedBlock.kind === "button" && selectedButtonConfig && (
                            <div className="space-y-4">
                              <label className="block">
                                <span className="text-xs font-medium text-neutral-500">
                                  Label
                                </span>
                                <InputText
                                  type="text"
                                  value={selectedButtonConfig.label}
                                  onChange={(e) =>
                                    updateButtonConfig(selectedBlock.id, (config) => ({
                                      ...config,
                                      label: e.target.value,
                                    }))
                                  }
                                  className={INSPECTOR_INPUT_CLASS}
                                />
                              </label>
                              <div className="grid grid-cols-1 gap-4 sm:grid-cols-2">
                                <label className="block">
                                  <span className="text-xs font-medium text-neutral-500">
                                    Font family
                                  </span>
                                  {(() => {
                                    const value = resolveFontFamilyValue(
                                      selectedBlock.fontFamily,
                                    );
                                    return (
                                      <FontSelect
                                        value={value}
                                        fonts={APP_FONTS}
                                        onChange={(nextValue) =>
                                          handleFontFamilyChange(
                                            selectedBlock.id,
                                            nextValue,
                                          )
                                        }
                                      />
                                    );
                                  })()}
                                </label>
                                <label className="block">
                                  <span className="text-xs font-medium text-neutral-500">
                                    Font weight
                                  </span>
                                  <InputSelect
                                    value={String(selectedBlock.fontWeight ?? 600)}
                                    onChange={(e) => {
                                      const parsed = Number(e.target.value);
                                      patchBlock(selectedBlock.id, {
                                        fontWeight: Number.isNaN(parsed)
                                          ? selectedBlock.fontWeight
                                          : parsed,
                                      });
                                    }}
                                    options={FONT_WEIGHT_OPTIONS}
                                  />
                                </label>
                              </div>
                              <div className="space-y-3">
                                <InspectorSliderControl
                                  label="Font size (px)"
                                  value={selectedBlock.fontSize}
                                  fallbackValue={
                                    selectedBlock.fontSize ??
                                    BUTTON_FONT_SIZE_PX[selectedButtonConfig.size] ??
                                      BUTTON_FONT_SIZE_PX.Medium
                                  }
                                  min={8}
                                  max={120}
                                  step={1}
                                  onChange={(next) => {
                                    if (next === undefined) {
                                      patchBlock(selectedBlock.id, {
                                        fontSize: undefined,
                                      });
                                      return;
                                    }
                                    const normalized = Math.round(next);
                                    patchBlock(selectedBlock.id, {
                                      fontSize: Number.isNaN(normalized)
                                        ? undefined
                                        : normalized,
                                    });
                                  }}
                                />
                                <InspectorSliderControl
                                  label="Line height"
                                  value={selectedBlock.lineHeight}
                                  fallbackValue={
                                    selectedBlock.lineHeight ?? 1.2
                                  }
                                  min={0.5}
                                  max={3}
                                  step={0.1}
                                  onChange={(next) => {
                                    if (next === undefined) {
                                      patchBlock(selectedBlock.id, {
                                        lineHeight: undefined,
                                        lineHeightUnit: undefined,
                                      });
                                      return;
                                    }
                                    patchBlock(selectedBlock.id, {
                                      lineHeight: next,
                                      lineHeightUnit: undefined,
                                    });
                                  }}
                                />
                              </div>
                              <div>
                                <span className="text-xs font-medium text-neutral-500">
                                  Alignment
                                </span>
                                <div className="mt-1 flex gap-1.5">
                                  {TEXT_ALIGNMENT_OPTIONS.map((option) => {
                                    const currentAlign = selectedBlock.align ?? "left";
                                    const isActive = currentAlign === option.value;
                                    return (
                                      <button
                                        key={option.value}
                                        type="button"
                                        onClick={() =>
                                          patchBlock(selectedBlock.id, {
                                            align: option.value,
                                          })
                                        }
                                        className={`flex-1 rounded border px-2.5 py-1.5 text-xs font-medium capitalize transition ${
                                          isActive
                                            ? "border-emerald-500 bg-emerald-50 text-emerald-600"
                                            : "border-neutral-200 text-neutral-600 hover:border-neutral-300"
                                        }`}
                                      >
                                        {option.label}
                                      </button>
                                    );
                                  })}
                                </div>
                              </div>
                              <div>
                                <span className="text-xs font-medium text-neutral-500">
                                  Link
                                </span>
                                <div className="mt-1 space-y-2">
                                  <InputSelect
                                    value={
                                      linkOptions.includes(selectedButtonConfig.href)
                                        ? selectedButtonConfig.href
                                        : "custom"
                                    }
                                    onChange={(e) => {
                                      const value = e.target.value;
                                      if (value === "custom") {
                                        updateButtonConfig(selectedBlock.id, (config) => ({
                                          ...config,
                                          href:
                                            config.href && !linkOptions.includes(config.href)
                                              ? config.href
                                              : "",
                                        }));
                                        return;
                                      }
                                      updateButtonConfig(selectedBlock.id, (config) => ({
                                        ...config,
                                        href: value,
                                      }));
                                    }}
                                    options={linkOptions.map((opt) => ({
                                      value: opt,
                                      label: opt === "custom" ? "Custom URL" : opt,
                                    }))}
                                  />
                                  <InputText
                                    type="text"
                                    value={selectedButtonConfig.href}
                                    onChange={(e) =>
                                      updateButtonConfig(selectedBlock.id, (config) => ({
                                        ...config,
                                        href: e.target.value,
                                      }))
                                    }
                                    className={INSPECTOR_INPUT_CLASS}
                                    placeholder="https://"
                                  />
                                </div>
                              </div>
                              <div className="grid grid-cols-1 gap-4 sm:grid-cols-2">
                                <label className="block">
                                  <span className="text-xs font-medium text-neutral-500">
                                    Variant
                                  </span>
                                  <InputSelect
                                    value={selectedButtonConfig.variant}
                                    onChange={(e) =>
                                      updateButtonConfig(selectedBlock.id, (config) => ({
                                        ...config,
                                        variant: e.target.value as ButtonBlockVariant,
                                      }))
                                    }
                                    options={BUTTON_VARIANTS.map((variant) => ({
                                      value: variant,
                                      label: variant,
                                    }))}
                                  />
                                </label>
                                <label className="block">
                                  <span className="text-xs font-medium text-neutral-500">
                                    Size
                                  </span>
                                  <InputSelect
                                    value={selectedButtonConfig.size}
                                    onChange={(e) =>
                                      updateButtonConfig(selectedBlock.id, (config) => ({
                                        ...config,
                                        size: e.target.value as ButtonBlockSize,
                                      }))
                                    }
                                    options={BUTTON_SIZES.map((size) => ({
                                      value: size,
                                      label: size,
                                    }))}
                                  />
                                </label>
                              </div>
                              <div className="grid grid-cols-1 gap-4 sm:grid-cols-2">
                                <label className="flex items-center gap-2 text-xs font-medium text-neutral-500">
                                  <InputCheckbox
                                    
                                    checked={selectedButtonConfig.fullWidth}
                                    onChange={(e) =>
                                      updateButtonConfig(selectedBlock.id, (config) => ({
                                        ...config,
                                        fullWidth: e.target.checked,
                                      }))
                                    }
                                  />
                                  Full width
                                </label>
                                <label className="flex items-center gap-2 text-xs font-medium text-neutral-500">
                                  <InputCheckbox
                                    
                                    checked={selectedButtonConfig.shadow}
                                    onChange={(e) =>
                                      updateButtonConfig(selectedBlock.id, (config) => ({
                                        ...config,
                                        shadow: e.target.checked,
                                      }))
                                    }
                                  />
                                  Shadow
                                </label>
                              </div>
                              <InspectorSliderControl
                                label="Corner radius (px)"
                                value={selectedButtonConfig.radius}
                                fallbackValue={
                                  selectedButtonConfig.radius ?? DEFAULT_BUTTON_CONFIG.radius
                                }
                                min={0}
                                max={50}
                                step={1}
                                onChange={(next) => {
                                  const resolved =
                                    next === undefined || Number.isNaN(next)
                                      ? 0
                                      : Math.max(0, Math.round(next));
                                  updateButtonConfig(selectedBlock.id, (config) => ({
                                    ...config,
                                    radius: resolved,
                                  }));
                                }}
                              />
                              <div>
                                <span className="text-xs font-medium text-neutral-500">
                                  Text color
                                </span>
                                <InspectorColorInput
                                  value={selectedButtonConfig.textColor}
                                  onChange={(nextColor) =>
                                    updateButtonConfig(selectedBlock.id, (config) => ({
                                      ...config,
                                      textColor: nextColor,
                                    }))
                                  }
                                  allowAlpha
                                />
                              </div>
                              <div>
                                <span className="text-xs font-medium text-neutral-500">
                                  Background color
                                </span>
                                <InspectorColorInput
                                  value={selectedButtonConfig.bgColor}
                                  onChange={(nextColor) =>
                                    updateButtonConfig(selectedBlock.id, (config) => ({
                                      ...config,
                                      bgColor: nextColor,
                                    }))
                                  }
                                  allowAlpha
                                />
                              </div>
                            </div>
                          )}
                          {selectedBlock.kind === "image" &&
                            selectedImageConfig && (
                              <div className="space-y-4">
                                <div className="space-y-2">
                                  <span className="text-xs font-medium text-neutral-500">
                                    Preview
                                  </span>
                                  <div
                                    className={[
                                      "flex w-full items-center justify-center overflow-hidden rounded",
                                      selectedImageConfig.shadow ? "shadow-lg" : "",
                                      selectedImageAspectRatio ? "" : "h-28",
                                      selectedImageConfig.url ? "bg-transparent" : "bg-neutral-200",
                                    ]
                                      .filter(Boolean)
                                      .join(" ")}
                                    style={{
                                      borderRadius: selectedImageConfig.radius,
                                      aspectRatio: selectedImageAspectRatio,
                                      height: selectedImageAspectRatio ? "auto" : undefined,
                                    }}
                                  >
                                    {selectedImageConfig.url ? (
                                      <img
                                        src={selectedImageConfig.url}
                                        alt={selectedImageConfig.alt || ""}
                                        style={{
                                          objectFit: selectedImageConfig.fit,
                                          objectPosition: `${selectedImageConfig.focalX * 100}% ${selectedImageConfig.focalY * 100}%`,
                                          borderRadius: selectedImageConfig.radius,
                                          width: "100%",
                                          maxWidth: "100%",
                                          maxHeight: "100%",
                                          height: selectedImageAspectRatio ? "auto" : "100%",
                                          aspectRatio: selectedImageAspectRatio,
                                        }}
                                      />
                                    ) : (
                                      <div className="flex h-full w-full items-center justify-center text-xs text-neutral-500">
                                        No image selected
                                      </div>
                                    )}
                                  </div>
                                </div>
                                <label className="block">
                                  <span className="text-xs font-medium text-neutral-500">
                                    Image URL
                                  </span>
                                  <InputText
                                    type="text"
                                    value={selectedImageConfig.url}
                                    onChange={(e) => {
                                      const value = e.target.value;
                                      updateImageConfig(selectedBlock.id, (config) => ({
                                        ...config,
                                        url: value,
                                      }));
                                    }}
                                    className={INSPECTOR_INPUT_CLASS}
                                    placeholder="https://example.com/image.jpg"
                                  />
                                </label>
                                <input
                                  ref={blockImageInputRef}
                                  type="file"
                                  accept="image/*"
                                  className="hidden"
                                  onChange={(e) => {
                                    const file = e.target.files?.[0];
                                    if (file) {
                                      handleUpload(file, (url) => {
                                        updateImageConfig(selectedBlock.id, (config) => ({
                                          ...config,
                                          url,
                                        }));
                                      });
                                      e.target.value = "";
                                    }
                                  }}
                                />
                                <button
                                  type="button"
                                  onClick={() =>
                                    blockImageInputRef.current?.click()
                                  }
                                  className="rounded border px-3 py-1 text-xs"
                                >
                                  {selectedImageConfig.url
                                    ? "Replace image"
                                    : "Upload image"}
                                </button>
                                <label className="block">
                                  <span className="text-xs font-medium text-neutral-500">
                                    Object fit
                                  </span>
                                  <InputSelect
                                    value={selectedImageConfig.fit}
                                    onChange={(e) =>
                                      updateImageConfig(selectedBlock.id, (config) => ({
                                        ...config,
                                        fit: e.target.value as "cover" | "contain",
                                      }))
                                    }
                                    options={[
                                      { value: "cover", label: "Cover" },
                                      { value: "contain", label: "Contain" },
                                    ]}
                                  />
                                </label>
                                <label className="block">
                                  <span className="text-xs font-medium text-neutral-500">
                                    Aspect ratio
                                  </span>
                                  <InputSelect
                                    value={selectedImageConfig.aspectRatio}
                                    onChange={(e) =>
                                      updateImageConfig(selectedBlock.id, (config) => ({
                                        ...config,
                                        aspectRatio: e.target
                                          .value as ImageBlockConfig["aspectRatio"],
                                      }))
                                    }
                                    options={IMAGE_ASPECT_RATIO_OPTIONS}
                                  />
                                </label>
                                <div>
                                  <span className="text-xs font-medium text-neutral-500">
                                    Focal point
                                  </span>
                                  <div className="mt-2 space-y-2">
                                    <label className="block text-xs text-neutral-500">
                                      <div className="flex items-center justify-between">
                                        <span>X axis</span>
                                        <span>{selectedImageConfig.focalX.toFixed(2)}</span>
                                      </div>
                                      <InputSlider
                                        min={0}
                                        max={1}
                                        step={0.01}
                                        value={selectedImageConfig.focalX}
                                        fallbackValue={DEFAULT_IMAGE_CONFIG.focalX}
                                        onValueChange={(next) => {
                                          const value =
                                            typeof next === "number"
                                              ? next
                                              : DEFAULT_IMAGE_CONFIG.focalX;
                                          updateImageConfig(selectedBlock.id, (config) => ({
                                            ...config,
                                            focalX: value,
                                          }));
                                        }}
                                        containerClassName="mt-1"
                                        className="w-full"
                                        numberInputClassName="w-24 shrink-0 text-right text-xs"
                                      />
                                    </label>
                                    <label className="block text-xs text-neutral-500">
                                      <div className="flex items-center justify-between">
                                        <span>Y axis</span>
                                        <span>{selectedImageConfig.focalY.toFixed(2)}</span>
                                      </div>
                                      <InputSlider
                                        min={0}
                                        max={1}
                                        step={0.01}
                                        value={selectedImageConfig.focalY}
                                        fallbackValue={DEFAULT_IMAGE_CONFIG.focalY}
                                        onValueChange={(next) => {
                                          const value =
                                            typeof next === "number"
                                              ? next
                                              : DEFAULT_IMAGE_CONFIG.focalY;
                                          updateImageConfig(selectedBlock.id, (config) => ({
                                            ...config,
                                            focalY: value,
                                          }));
                                        }}
                                        containerClassName="mt-1"
                                        className="w-full"
                                        numberInputClassName="w-24 shrink-0 text-right text-xs"
                                      />
                                    </label>
                                  </div>
                                </div>
                                <InspectorSliderControl
                                  label="Corner radius (px)"
                                  value={selectedImageConfig.radius}
                                  fallbackValue={
                                    selectedImageConfig.radius ?? DEFAULT_IMAGE_CONFIG.radius
                                  }
                                  min={0}
                                  max={50}
                                  step={1}
                                  onChange={(next) => {
                                    updateImageConfig(selectedBlock.id, (config) => ({
                                      ...config,
                                      radius:
                                        next === undefined || Number.isNaN(next)
                                          ? config.radius
                                          : Math.max(0, Math.round(next)),
                                    }));
                                  }}
                                />
                                <label className="flex items-center gap-2 text-xs font-medium text-neutral-500">
                                  <InputCheckbox
                                    
                                    checked={selectedImageConfig.shadow}
                                    onChange={(e) =>
                                      updateImageConfig(selectedBlock.id, (config) => ({
                                        ...config,
                                        shadow: e.target.checked,
                                      }))
                                    }
                                  />
                                  Shadow
                                </label>
                                <label className="block">
                                  <span className="text-xs font-medium text-neutral-500">
                                    Alt text
                                  </span>
                                  <InputText
                                    type="text"
                                    value={selectedImageConfig.alt}
                                    onChange={(e) => {
                                      const value = e.target.value;
                                      updateImageConfig(selectedBlock.id, (config) => ({
                                        ...config,
                                        alt: value,
                                      }));
                                    }}
                                    className={INSPECTOR_INPUT_CLASS}
                                    placeholder="Describe the image"
                                  />
                                </label>
                              </div>
                            )}
                          {selectedBlock.kind === "gallery" &&
                            selectedGalleryConfig && (
                              <div className="space-y-4">
                                <div className="flex items-center justify-between">
                                  <span className="text-xs font-semibold uppercase tracking-wide text-neutral-500">
                                    Gallery images ({selectedGalleryConfig.items.length})
                                  </span>
                                  <button
                                    type="button"
                                    onClick={() =>
                                      setShowGalleryAddOptions((prev) => !prev)
                                    }
                                    className="rounded border px-3 py-1 text-xs font-medium"
                                  >
                                    + Add image
                                  </button>
                                </div>
                                {uploading && (
                                  <div className="text-[11px] text-neutral-500">
                                    Uploading…
                                  </div>
                                )}
                                {showGalleryAddOptions && (
                                  <div className="space-y-3 rounded border px-3 py-3 text-xs">
                                    <button
                                      type="button"
                                      className="w-full rounded border px-3 py-2 text-xs font-medium"
                                      onClick={() => {
                                        galleryInputRef.current?.click();
                                      }}
                                    >
                                      Upload from device
                                    </button>
                                    <div className="space-y-1">
                                      <span className="text-[11px] font-medium uppercase tracking-wide text-neutral-500">
                                        Image URL
                                      </span>
                                      <div className="flex gap-2">
                                        <InputText
                                          type="text"
                                          value={galleryUrlInput}
                                          onChange={(e) =>
                                            setGalleryUrlInput(e.target.value)
                                          }
                                          className={`${INSPECTOR_INPUT_CLASS} flex-1`}
                                          placeholder="https://example.com/image.jpg"
                                        />
                                        <button
                                          type="button"
                                          className="rounded border px-3 py-1 text-xs font-medium"
                                          disabled={!galleryUrlInput.trim()}
                                          onClick={() => {
                                            const url = galleryUrlInput.trim();
                                            if (!url) return;
                                            updateGalleryConfig(
                                              selectedBlock.id,
                                              (config) => ({
                                                ...config,
                                                items: [
                                                  ...config.items,
                                                  { url },
                                                ],
                                              }),
                                            );
                                            setGalleryUrlInput("");
                                          }}
                                        >
                                          Add
                                        </button>
                                      </div>
                                    </div>
                                  </div>
                                )}
                                <input
                                  ref={galleryInputRef}
                                  type="file"
                                  accept="image/*"
                                  multiple
                                  className="hidden"
                                  onChange={async (e) => {
                                    const files = Array.from(
                                      e.target.files || [],
                                    );
                                    if (!files.length) return;
                                    const uploaded: string[] = [];
                                    for (const file of files) {
                                      // eslint-disable-next-line no-await-in-loop
                                      await handleUpload(file, (url) => {
                                        if (url) uploaded.push(url);
                                      });
                                    }
                                    if (uploaded.length) {
                                      updateGalleryConfig(
                                        selectedBlock.id,
                                        (config) => ({
                                          ...config,
                                          items: [
                                            ...config.items,
                                            ...uploaded.map((url) => ({ url })),
                                          ],
                                        }),
                                      );
                                    }
                                    e.target.value = "";
                                  }}
                                />
                                <div className="space-y-2">
                                  {galleryRenderedItems.length === 0 ? (
                                    <div className="flex h-24 items-center justify-center rounded border border-dashed text-xs text-neutral-500">
                                      No images yet
                                    </div>
                                  ) : (
<<<<<<< HEAD
                                    <div className="space-y-2">
                                      {galleryRenderedItems.map((item, index) => {
                                        const itemKey = ensureGalleryItemKey(item);
                                        return (
                                          <React.Fragment key={itemKey}>
                                            {isGalleryDragging &&
                                              galleryPlaceholderIndex !== null &&
                                              galleryPlaceholderIndex === index && (
                                                <GalleryDragPlaceholder key={`${itemKey}-placeholder-before`} />
                                              )}
                                            <GalleryInspectorItem
                                              itemKey={itemKey}
                                              item={item}
                                              isDragging={
                                                isGalleryDragging &&
                                                activeGalleryDragIndex === index
                                              }
                                              ref={(node) => {
                                                galleryItemRefs.current[index] = node;
                                              }}
                                              onAltChange={(value) => {
                                                updateGalleryConfig(
                                                  selectedBlock.id,
                                                  (config) => {
                                                    const targetIndex = config.items.findIndex(
                                                      (galleryItem) => galleryItem === item,
                                                    );
                                                    if (targetIndex === -1) {
                                                      return config;
                                                    }
                                                    return {
                                                      ...config,
                                                      items: config.items.map((galleryItem, galleryIndex) =>
                                                        galleryIndex === targetIndex
                                                          ? { ...galleryItem, alt: value }
                                                          : galleryItem,
                                                      ),
                                                    };
                                                  },
                                                );
                                              }}
                                              onRemove={() =>
                                                updateGalleryConfig(
                                                  selectedBlock.id,
                                                  (config) => {
                                                    const nextItems = config.items.filter(
                                                      (galleryItem) => galleryItem !== item,
                                                    );
                                                    if (nextItems.length === config.items.length) {
                                                      return config;
                                                    }
                                                    return {
                                                      ...config,
                                                      items: nextItems,
                                                    };
                                                  },
                                                )
                                              }
                                              onHandleMouseDown={(event) => {
                                                if (event.button !== 0) return;
                                                event.preventDefault();
                                                event.stopPropagation();
                                                startGalleryDrag(index, "mouse", null);
                                              }}
                                              onHandleTouchStart={(event) => {
                                                if (event.touches.length === 0) return;
                                                const touch = event.touches[0];
                                                event.preventDefault();
                                                event.stopPropagation();
                                                startGalleryDrag(index, "touch", touch.identifier);
                                              }}
                                            />
                                            {isGalleryDragging &&
                                              galleryPlaceholderIndex !== null &&
                                              galleryPlaceholderIndex === index + 1 && (
                                                <GalleryDragPlaceholder key={`${itemKey}-placeholder-after`} />
                                              )}
                                          </React.Fragment>
                                        );
                                      })}
                                    </div>
=======
                                    <DndContext
                                      sensors={gallerySensors}
                                      collisionDetection={closestCenter}
                                      onDragEnd={handleGalleryDragEnd}
                                    >
                                      <SortableContext
                                        items={selectedGalleryConfig.items.map((_, index) => `${index}`)}
                                        strategy={verticalListSortingStrategy}
                                      >
                                        <div className="space-y-2">
                                          {selectedGalleryConfig.items.map((item, index) => (
                                            <GalleryInspectorItem
                                              key={`${item.url}-${index}`}
                                              id={`${index}`}
                                              index={index}
                                              item={item}
                                              onAltChange={(value) =>
                                                updateGalleryConfig(
                                                  selectedBlock.id,
                                                  (config) => {
                                                    const items = [...config.items];
                                                    if (!items[index]) {
                                                      return config;
                                                    }
                                                    items[index] = { ...items[index], alt: value };
                                                    return { ...config, items };
                                                  },
                                                )
                                              }
                                              onRemove={() =>
                                                updateGalleryConfig(
                                                  selectedBlock.id,
                                                  (config) => ({
                                                    ...config,
                                                    items: config.items.filter((_, i) => i !== index),
                                                  }),
                                                )
                                              }
                                            />
                                          ))}
                                        </div>
                                      </SortableContext>
                                    </DndContext>
>>>>>>> 31c71404
                                  )}
                                </div>
                                <div className="space-y-3">
                                  <label className="block">
                                    <span className="text-xs font-medium text-neutral-500">
                                      Layout
                                    </span>
                                    <InputSelect
                                      value={selectedGalleryConfig.layout}
                                      onChange={(e) =>
                                        updateGalleryConfig(
                                          selectedBlock.id,
                                          (config) => ({
                                            ...config,
                                            layout: e.target.value as GalleryBlockConfig["layout"],
                                          }),
                                        )
                                      }
                                      options={[
                                        { value: "grid", label: "Grid" },
                                        { value: "carousel", label: "Carousel" },
                                      ]}
                                    />
                                  </label>
                                  <label className="block">
                                    <span className="text-xs font-medium text-neutral-500">
                                      Aspect ratio
                                    </span>
                                    <InputSelect
                                      value={selectedGalleryConfig.aspectRatio}
                                      onChange={(e) =>
                                        updateGalleryConfig(
                                          selectedBlock.id,
                                          (config) => ({
                                            ...config,
                                            aspectRatio: e.target
                                              .value as GalleryBlockConfig["aspectRatio"],
                                          }),
                                        )
                                      }
                                      options={IMAGE_ASPECT_RATIO_OPTIONS}
                                    />
                                  </label>
                                  {selectedGalleryConfig.layout === "carousel" && (
                                    <div className="space-y-2 rounded border px-3 py-2 text-xs">
                                      <InputToggle
                                        label="Autoplay"
                                        checked={selectedGalleryConfig.autoplay}
                                        onChange={(checked) =>
                                          updateGalleryConfig(
                                            selectedBlock.id,
                                            (config) => ({
                                              ...config,
                                              autoplay: checked,
                                            }),
                                          )
                                        }
                                        labelClassName="flex items-center justify-between text-xs text-neutral-500"
                                      />
                                      <label className="block">
                                        <span className="text-xs font-medium text-neutral-500">
                                          Interval (ms)
                                        </span>
                                        <InputNumber
                                          
                                          min={200}
                                          step={100}
                                          value={selectedGalleryConfig.interval}
                                          onChange={(e) => {
                                            const value = Number(e.target.value);
                                            updateGalleryConfig(
                                              selectedBlock.id,
                                              (config) => ({
                                                ...config,
                                                interval: Number.isNaN(value)
                                                  ? config.interval
                                                  : value,
                                              }),
                                            );
                                          }}
                                          className={INSPECTOR_INPUT_CLASS}
                                          disabled={!selectedGalleryConfig.autoplay}
                                        />
                                      </label>
                                    </div>
                                  )}
                                  <InspectorSliderControl
                                    label="Corner radius (px)"
                                    value={selectedGalleryConfig.radius}
                                    fallbackValue={
                                      selectedGalleryConfig.radius ?? DEFAULT_GALLERY_CONFIG.radius
                                    }
                                    min={0}
                                    max={50}
                                    step={1}
                                    onChange={(next) => {
                                      updateGalleryConfig(
                                        selectedBlock.id,
                                        (config) => ({
                                          ...config,
                                          radius:
                                            next === undefined || Number.isNaN(next)
                                              ? config.radius
                                              : Math.max(0, Math.round(next)),
                                        }),
                                      );
                                    }}
                                  />
                                  <InputToggle
                                    label="Shadow"
                                    checked={selectedGalleryConfig.shadow}
                                    onChange={(checked) =>
                                      updateGalleryConfig(
                                        selectedBlock.id,
                                        (config) => ({
                                          ...config,
                                          shadow: checked,
                                        }),
                                      )
                                    }
                                    labelClassName="flex items-center justify-between text-xs text-neutral-500"
                                  />
                                </div>
                              </div>
                            )}
                          {selectedBlock.kind === "quote" && selectedQuoteConfig && (
                            <div className="space-y-4">
                              <div className="space-y-2">
                                <InputToggle
                                  label="Use customer review"
                                  checked={selectedQuoteConfig.useReview}
                                  onChange={(checked) =>
                                    updateQuoteConfig(selectedBlock.id, (config) => ({
                                      ...config,
                                      useReview: checked,
                                      reviewId: checked ? config.reviewId : null,
                                    }))
                                  }
                                  labelClassName="flex items-center justify-between text-xs text-neutral-500"
                                />
                                {selectedQuoteConfig.useReview && (
                                  reviewOptions.length > 0 ? (
                                    <label className="block">
                                      <span className="text-xs font-medium text-neutral-500">
                                        Select review
                                      </span>
                                      <InputSelect
                                        value={selectedQuoteConfig.reviewId ?? ""}
                                        onChange={(e) => {
                                          const nextId = e.target.value;
                                          const review = reviewOptions.find(
                                            (option) => option.id === nextId,
                                          );
                                          updateQuoteConfig(selectedBlock.id, (config) => ({
                                            ...config,
                                            useReview: true,
                                            reviewId: nextId.length > 0 ? nextId : null,
                                            text: review ? review.text : config.text,
                                            author: review ? review.author : config.author,
                                          }));
                                        }}
                                      >
                                        <option value="">Choose a review…</option>
                                        {reviewOptions.map((option) => (
                                          <option key={option.id} value={option.id}>
                                            {formatReviewOptionLabel(option)}
                                          </option>
                                        ))}
                                      </InputSelect>
                                    </label>
                                  ) : (
                                    <p className="text-xs text-neutral-500">
                                      No reviews available.
                                    </p>
                                  )
                                )}
                              </div>
                              <label className="block">
                                <span className="text-xs font-medium text-neutral-500">
                                  Quote text
                                </span>
                                <textarea
                                  rows={4}
                                  value={selectedQuoteConfig.text}
                                  onChange={(e) =>
                                    updateQuoteConfig(selectedBlock.id, (config) => ({
                                      ...config,
                                      text: e.target.value,
                                    }))
                                  }
                                  className={INSPECTOR_TEXTAREA_CLASS}
                                />
                              </label>
                              <label className="block">
                                <span className="text-xs font-medium text-neutral-500">
                                  Author (optional)
                                </span>
                                <InputText
                                  type="text"
                                  value={selectedQuoteConfig.author}
                                  onChange={(e) =>
                                    updateQuoteConfig(selectedBlock.id, (config) => ({
                                      ...config,
                                      author: e.target.value,
                                    }))
                                  }
                                  className={INSPECTOR_INPUT_CLASS}
                                />
                              </label>
                              <div className="grid grid-cols-1 gap-4 sm:grid-cols-2">
                                <label className="block">
                                  <span className="text-xs font-medium text-neutral-500">
                                    Font family
                                  </span>
                                  {(() => {
                                    const value = resolveFontFamilyValue(
                                      selectedBlock.fontFamily,
                                    );
                                    return (
                                      <FontSelect
                                        value={value}
                                        fonts={APP_FONTS}
                                        onChange={(nextValue) =>
                                          handleFontFamilyChange(
                                            selectedBlock.id,
                                            nextValue,
                                          )
                                        }
                                      />
                                    );
                                  })()}
                                </label>
                                <label className="block">
                                  <span className="text-xs font-medium text-neutral-500">
                                    Font weight
                                  </span>
                                  <InputSelect
                                    value={String(
                                      selectedBlock.fontWeight ??
                                        (selectedQuoteConfig.style === "emphasis" ? 600 : 400),
                                    )}
                                    onChange={(e) => {
                                      const parsed = Number(e.target.value);
                                      patchBlock(selectedBlock.id, {
                                        fontWeight: Number.isNaN(parsed)
                                          ? selectedBlock.fontWeight
                                          : parsed,
                                      });
                                    }}
                                    options={FONT_WEIGHT_OPTIONS}
                                  />
                                </label>
                              </div>
                              <div className="space-y-3">
                                <InspectorSliderControl
                                  label="Font size (px)"
                                  value={selectedBlock.fontSize}
                                  fallbackValue={
                                    selectedBlock.fontSize ??
                                    (selectedQuoteConfig.style === "emphasis" ? 24 : 16)
                                  }
                                  min={8}
                                  max={120}
                                  step={1}
                                  onChange={(next) => {
                                    if (next === undefined) {
                                      patchBlock(selectedBlock.id, {
                                        fontSize: undefined,
                                      });
                                      return;
                                    }
                                    const normalized = Math.round(next);
                                    patchBlock(selectedBlock.id, {
                                      fontSize: Number.isNaN(normalized)
                                        ? undefined
                                        : normalized,
                                    });
                                  }}
                                />
                                <InspectorSliderControl
                                  label="Line height"
                                  value={selectedBlock.lineHeight}
                                  fallbackValue={
                                    selectedBlock.lineHeight ?? 1.2
                                  }
                                  min={0.5}
                                  max={3}
                                  step={0.1}
                                  onChange={(next) => {
                                    if (next === undefined) {
                                      patchBlock(selectedBlock.id, {
                                        lineHeight: undefined,
                                        lineHeightUnit: undefined,
                                      });
                                      return;
                                    }
                                    patchBlock(selectedBlock.id, {
                                      lineHeight: next,
                                      lineHeightUnit: undefined,
                                    });
                                  }}
                                />
                              </div>
                              <InspectorTextShadowControls
                                block={selectedBlock}
                                onPatch={(patch) =>
                                  patchBlock(selectedBlock.id, patch)
                                }
                              />
                              <label className="block">
                                <span className="text-xs font-medium text-neutral-500">
                                  Style
                                </span>
                                <InputSelect
                                  value={selectedQuoteConfig.style}
                                  onChange={(e) =>
                                    updateQuoteConfig(selectedBlock.id, (config) => ({
                                      ...config,
                                      style: e.target.value as QuoteBlockConfig["style"],
                                    }))
                                  }
                                  options={QUOTE_STYLE_OPTIONS}
                                />
                              </label>
                              {(selectedQuoteConfig.style === "emphasis" ||
                                selectedQuoteConfig.style === "card") && (
                                <div className="space-y-3 rounded border px-3 py-3">
                                  <label className="block text-xs font-medium text-neutral-500">
                                    Background color
                                    <InspectorColorInput
                                      value={selectedQuoteConfig.bgColor}
                                      onChange={(nextColor) =>
                                        updateQuoteConfig(selectedBlock.id, (config) => ({
                                          ...config,
                                          bgColor: nextColor,
                                        }))
                                      }
                                    />
                                  </label>
                                  <InspectorSliderControl
                                    label="Background opacity"
                                    value={
                                      selectedQuoteConfig.bgOpacity !== undefined
                                        ? selectedQuoteConfig.bgOpacity * 100
                                        : undefined
                                    }
                                    fallbackValue={
                                      ((selectedQuoteConfig.bgOpacity ?? DEFAULT_QUOTE_CONFIG.bgOpacity) *
                                        100) || 0
                                    }
                                    min={0}
                                    max={100}
                                    step={1}
                                    onChange={(next) => {
                                      const fallback =
                                        selectedQuoteConfig.bgOpacity ?? DEFAULT_QUOTE_CONFIG.bgOpacity;
                                      const percent =
                                        next === undefined || Number.isNaN(next)
                                          ? fallback * 100
                                          : next;
                                      const clampedPercent = Math.min(
                                        100,
                                        Math.max(0, percent ?? 0),
                                      );
                                      updateQuoteConfig(selectedBlock.id, (config) => ({
                                        ...config,
                                        bgOpacity: clamp01(clampedPercent / 100),
                                      }));
                                    }}
                                  />
                                  <InspectorSliderControl
                                    label="Corner radius (px)"
                                    value={selectedQuoteConfig.radius}
                                    fallbackValue={
                                      selectedQuoteConfig.radius ?? DEFAULT_QUOTE_CONFIG.radius
                                    }
                                    min={0}
                                    max={50}
                                    step={1}
                                    onChange={(next) => {
                                      const resolved =
                                        next === undefined || Number.isNaN(next)
                                          ? selectedQuoteConfig.radius ?? DEFAULT_QUOTE_CONFIG.radius
                                          : Math.round(next);
                                      updateQuoteConfig(selectedBlock.id, (config) => ({
                                        ...config,
                                        radius: resolved,
                                      }));
                                    }}
                                  />
                                  <InspectorSliderControl
                                    label="Padding (px)"
                                    value={selectedQuoteConfig.padding}
                                    fallbackValue={
                                      selectedQuoteConfig.padding ?? DEFAULT_QUOTE_CONFIG.padding
                                    }
                                    min={0}
                                    max={100}
                                    step={1}
                                    onChange={(next) => {
                                      const resolved =
                                        next === undefined || Number.isNaN(next)
                                          ? selectedQuoteConfig.padding ?? DEFAULT_QUOTE_CONFIG.padding
                                          : Math.round(next);
                                      updateQuoteConfig(selectedBlock.id, (config) => ({
                                        ...config,
                                        padding: resolved,
                                      }));
                                    }}
                                  />
                                </div>
                              )}
                              <div>
                                <span className="text-xs font-medium text-neutral-500">
                                  Alignment
                                </span>
                                <div className="mt-1 flex gap-1.5">
                                  {TEXT_ALIGNMENT_OPTIONS.map((option) => {
                                    const currentAlign = selectedQuoteConfig.align;
                                    const isActive = currentAlign === option.value;
                                    return (
                                      <button
                                        key={option.value}
                                        type="button"
                                        onClick={() =>
                                          updateQuoteConfig(selectedBlock.id, (config) => ({
                                            ...config,
                                            align: option.value,
                                          }))
                                        }
                                        className={`flex-1 rounded border px-2.5 py-1.5 text-xs font-medium capitalize transition ${
                                          isActive
                                            ? "border-emerald-500 bg-emerald-50 text-emerald-600"
                                            : "border-neutral-200 text-neutral-600 hover:border-neutral-300"
                                        }`}
                                      >
                                        {option.label}
                                      </button>
                                    );
                                  })}
                                </div>
                              </div>
                            </div>
                          )}
                          <div className="rounded border px-3 py-3 space-y-3">
                            <h4 className="text-xs font-semibold uppercase tracking-wide text-neutral-500">
                              Visibility
                            </h4>
                            {DEVICE_VISIBILITY_CONTROLS.map(({ key, label }) => (
                              <InputToggle
                                key={key}
                                label={label}
                                checked={selectedVisibilityConfig[key]}
                                onChange={(checked) =>
                                  updateVisibilityConfig(selectedBlock.id, (config) => ({
                                    ...config,
                                    [key]: checked,
                                  }))
                                }
                                labelClassName="flex items-center justify-between text-xs text-neutral-500"
                              />
                            ))}
                          </div>
                          <div className="rounded border px-3 py-3 space-y-3">
                            <h4 className="text-xs font-semibold uppercase tracking-wide text-neutral-500">
                              Appearance
                            </h4>
                            <div>
                              <span className="text-xs font-medium text-neutral-500">Shadow</span>
                              <div className="mt-1 flex gap-1.5">
                                {BLOCK_SHADOW_OPTIONS.map((option) => {
                                  const currentShadow = selectedBlock.boxShadow ?? "none";
                                  const isActive = currentShadow === option.value;
                                  return (
                                    <button
                                      key={option.value}
                                      type="button"
                                      onClick={() =>
                                        patchBlock(selectedBlock.id, { boxShadow: option.value })
                                      }
                                      className={`flex-1 rounded border px-2.5 py-1.5 text-xs font-medium transition ${
                                        isActive
                                          ? "border-emerald-500 bg-emerald-50 text-emerald-600"
                                          : "border-neutral-200 text-neutral-600 hover:border-neutral-300"
                                      }`}
                                    >
                                      {option.label}
                                    </button>
                                  );
                                })}
                              </div>
                            </div>
                            <div className="grid grid-cols-1 gap-4 sm:grid-cols-2">
                              <label className="block sm:col-span-2">
                                <span className="text-xs font-medium text-neutral-500">
                                  Border color
                                </span>
                                <InspectorColorInput
                                  value={selectedBlock.borderColor ?? "transparent"}
                                  onChange={(nextColor) => {
                                    const normalized = nextColor?.trim();
                                    patchBlock(selectedBlock.id, {
                                      borderColor:
                                        normalized && normalized.length > 0
                                          ? normalized
                                          : undefined,
                                    });
                                  }}
                                  allowAlpha
                                />
                              </label>
                              <label className="block">
                                <span className="text-xs font-medium text-neutral-500">
                                  Border width (px)
                                </span>
                                <InputNumber
                                  
                                  min={0}
                                  value={
                                    selectedBlock.borderWidth !== undefined
                                      ? selectedBlock.borderWidth
                                      : ""
                                  }
                                  onChange={(e) => {
                                    const value = e.target.value;
                                    if (value === "") {
                                      patchBlock(selectedBlock.id, { borderWidth: undefined });
                                      return;
                                    }
                                    const parsed = Number(value);
                                    patchBlock(selectedBlock.id, {
                                      borderWidth: Number.isNaN(parsed)
                                        ? selectedBlock.borderWidth
                                        : Math.max(0, parsed),
                                    });
                                  }}
                                  className={INSPECTOR_INPUT_CLASS}
                                />
                              </label>
                              <InspectorSliderControl
                                label="Border radius (px)"
                                value={selectedBlock.borderRadius}
                                fallbackValue={selectedBlock.borderRadius ?? 0}
                                min={0}
                                max={50}
                                step={1}
                                onChange={(next) => {
                                  if (next === undefined) {
                                    patchBlock(selectedBlock.id, { borderRadius: undefined });
                                    return;
                                  }
                                  const resolved = Math.max(0, Math.round(next));
                                  patchBlock(selectedBlock.id, {
                                    borderRadius: resolved,
                                  });
                                }}
                              />
                            </div>
                            <div className="space-y-3">
                              <label className="block">
                                <span className="text-xs font-medium text-neutral-500">
                                  Background type
                                </span>
                                <InputSelect
                                  value={selectedBlockBackground.type ?? "none"}
                                  onChange={(event) => {
                                    const nextType = event.target.value as BlockBackground["type"];
                                    updateSelectedBlockBackground((prev) => {
                                      const next = cloneBlockBackground(prev);
                                      next.type = nextType;
                                      if (nextType === "none") {
                                        next.color = undefined;
                                        next.color2 = undefined;
                                        next.direction = undefined;
                                        next.url = undefined;
                                      } else if (nextType === "color") {
                                        next.color =
                                          next.color && next.color.trim().length > 0
                                            ? next.color
                                            : DEFAULT_BLOCK_BACKGROUND_COLOR;
                                        next.color2 = undefined;
                                        next.direction = undefined;
                                        next.url = undefined;
                                      } else if (nextType === "gradient") {
                                        next.color =
                                          next.color && next.color.trim().length > 0
                                            ? next.color
                                            : DEFAULT_BLOCK_GRADIENT_FROM;
                                        next.color2 =
                                          next.color2 && next.color2.trim().length > 0
                                            ? next.color2
                                            : DEFAULT_BLOCK_GRADIENT_TO;
                                        next.direction = next.direction ?? "to-bottom";
                                        next.url = undefined;
                                      } else if (nextType === "image") {
                                        next.url = next.url ?? "";
                                      }
                                      return next;
                                    });
                                  }}
                                  options={BLOCK_BACKGROUND_TYPE_OPTIONS}
                                />
                              </label>
                              {selectedBlockBackground.type === "color" && (
                                <label className="block">
                                  <span className="text-xs font-medium text-neutral-500">
                                    Background color
                                  </span>
                                  <InspectorColorInput
                                    value={
                                      selectedBlockBackground.color ?? DEFAULT_BLOCK_BACKGROUND_COLOR
                                    }
                                    onChange={(nextColor) => {
                                      updateSelectedBlockBackground((prev) => {
                                        const next = cloneBlockBackground(prev);
                                        const normalized = nextColor?.trim();
                                        next.type = "color";
                                        next.color =
                                          normalized && normalized.length > 0
                                            ? normalized
                                            : DEFAULT_BLOCK_BACKGROUND_COLOR;
                                        return next;
                                      });
                                    }}
                                    allowAlpha
                                  />
                                </label>
                              )}
                              {selectedBlockBackground.type === "gradient" && (
                                <div className="grid grid-cols-1 gap-4 sm:grid-cols-3">
                                  <label className="block">
                                    <span className="text-xs font-medium text-neutral-500">
                                      From
                                    </span>
                                    <InspectorColorInput
                                      value={
                                        selectedBlockBackground.color ?? DEFAULT_BLOCK_GRADIENT_FROM
                                      }
                                      onChange={(nextColor) => {
                                        updateSelectedBlockBackground((prev) => {
                                          const next = cloneBlockBackground(prev);
                                          const normalized = nextColor?.trim();
                                          next.type = "gradient";
                                          next.color =
                                            normalized && normalized.length > 0
                                              ? normalized
                                              : DEFAULT_BLOCK_GRADIENT_FROM;
                                          next.color2 =
                                            next.color2 && next.color2.trim().length > 0
                                              ? next.color2
                                              : DEFAULT_BLOCK_GRADIENT_TO;
                                          next.direction = next.direction ?? "to-bottom";
                                          return next;
                                        });
                                      }}
                                      allowAlpha
                                    />
                                  </label>
                                  <label className="block">
                                    <span className="text-xs font-medium text-neutral-500">
                                      To
                                    </span>
                                    <InspectorColorInput
                                      value={
                                        selectedBlockBackground.color2 ?? DEFAULT_BLOCK_GRADIENT_TO
                                      }
                                      onChange={(nextColor) => {
                                        updateSelectedBlockBackground((prev) => {
                                          const next = cloneBlockBackground(prev);
                                          const normalized = nextColor?.trim();
                                          next.type = "gradient";
                                          next.color =
                                            next.color && next.color.trim().length > 0
                                              ? next.color
                                              : DEFAULT_BLOCK_GRADIENT_FROM;
                                          next.color2 =
                                            normalized && normalized.length > 0
                                              ? normalized
                                              : DEFAULT_BLOCK_GRADIENT_TO;
                                          next.direction = next.direction ?? "to-bottom";
                                          return next;
                                        });
                                      }}
                                      allowAlpha
                                    />
                                  </label>
                                  <label className="block">
                                    <span className="text-xs font-medium text-neutral-500">
                                      Direction
                                    </span>
                                    <InputSelect
                                      value={selectedBlockBackground.direction ?? "to-bottom"}
                                      onChange={(event) => {
                                        const value =
                                          event.target.value as BlockBackgroundGradientDirection;
                                        updateSelectedBlockBackground((prev) => {
                                          const next = cloneBlockBackground(prev);
                                          next.type = "gradient";
                                          next.color =
                                            next.color && next.color.trim().length > 0
                                              ? next.color
                                              : DEFAULT_BLOCK_GRADIENT_FROM;
                                          next.color2 =
                                            next.color2 && next.color2.trim().length > 0
                                              ? next.color2
                                              : DEFAULT_BLOCK_GRADIENT_TO;
                                          next.direction = value;
                                          return next;
                                        });
                                      }}
                                      options={BLOCK_BACKGROUND_GRADIENT_DIRECTIONS}
                                    />
                                  </label>
                                </div>
                              )}
                              {selectedBlockBackground.type === "image" && (
                                <div className="space-y-2">
                                  <input
                                    ref={blockBackgroundImageInputRef}
                                    type="file"
                                    accept="image/*"
                                    className="hidden"
                                    onChange={async (e) => {
                                      const file = e.target.files?.[0];
                                      if (!file) return;
                                      await handleUpload(file, (url) => {
                                        updateSelectedBlockBackground((prev) => {
                                          const next = cloneBlockBackground(prev);
                                          next.type = "image";
                                          next.url = url;
                                          return next;
                                        });
                                      });
                                      e.target.value = "";
                                    }}
                                  />
                                  <label className="block">
                                    <span className="text-xs font-medium text-neutral-500">
                                      Image URL
                                    </span>
                                    <InputText
                                      type="text"
                                      value={selectedBlockBackground.url ?? ""}
                                      onChange={(event) => {
                                        const value = event.target.value;
                                        updateSelectedBlockBackground((prev) => {
                                          const next = cloneBlockBackground(prev);
                                          next.type = "image";
                                          next.url = value;
                                          return next;
                                        });
                                      }}
                                      className={INSPECTOR_INPUT_CLASS}
                                      placeholder="https://example.com/image.jpg"
                                    />
                                  </label>
                                  <div className="flex flex-wrap items-center gap-2">
                                    <button
                                      type="button"
                                      onClick={() =>
                                        blockBackgroundImageInputRef.current?.click()
                                      }
                                      className="rounded border px-3 py-1 text-xs font-medium"
                                    >
                                      {selectedBlockBackground.url
                                        ? "Replace image"
                                        : "Upload image"}
                                    </button>
                                    {uploading && (
                                      <span className="text-[11px] text-neutral-500">
                                        Uploading…
                                      </span>
                                    )}
                                  </div>
                                </div>
                              )}
                              <InputSlider
                                label="Corner radius (px)"
                                min={0}
                                max={50}
                                step={1}
                                value={selectedBlockBackground.radius ?? 0}
                                onValueChange={(value) => {
                                  updateSelectedBlockBackground((prev) => {
                                    const next = cloneBlockBackground(prev);
                                    const resolved =
                                      typeof value === "number" && Number.isFinite(value)
                                        ? Math.max(0, Math.round(value))
                                        : 0;
                                    next.radius = resolved;
                                    return next;
                                  });
                                }}
                                disabled={selectedBlockBackground.type === "none"}
                              />
                              <InputSlider
                                label="Background opacity (%)"
                                min={0}
                                max={100}
                                step={1}
                                value={selectedBlockBackground.opacity ?? 100}
                                onValueChange={(value) => {
                                  updateSelectedBlockBackground((prev) => {
                                    const next = cloneBlockBackground(prev);
                                    const resolved =
                                      typeof value === "number" && Number.isFinite(value)
                                        ? Math.min(100, Math.max(0, Math.round(value)))
                                        : 100;
                                    next.opacity = resolved;
                                    return next;
                                  });
                                }}
                                disabled={selectedBlockBackground.type === "none"}
                              />
                            </div>
                          </div>
                          <div className="rounded border px-3 py-3 space-y-3">
                            <h4 className="text-xs font-semibold uppercase tracking-wide text-neutral-500">
                              Animations
                            </h4>
                            <label className="block">
                              <span className="text-xs font-medium text-neutral-500">
                                Entry animation
                              </span>
                              <InputSelect
                                value={selectedAnimationConfig.type}
                                onChange={(event) =>
                                  applyAnimationConfig((prev) => ({
                                    ...prev,
                                    type: event.target.value as BlockAnimationType,
                                  }))
                                }
                                options={BLOCK_ANIMATION_OPTIONS}
                              />
                            </label>
                            <div className="grid grid-cols-1 gap-3 sm:grid-cols-2">
                              <label className="block">
                                <span className="text-xs font-medium text-neutral-500">
                                  Duration (ms)
                                </span>
                                <InputNumber
                                  
                                  min={0}
                                  value={selectedAnimationConfig.duration}
                                  onChange={(event) => {
                                    const parsed = Number(event.target.value);
                                    applyAnimationConfig((prev) => ({
                                      ...prev,
                                      duration: Number.isNaN(parsed) ? prev.duration : parsed,
                                    }));
                                  }}
                                  className={INSPECTOR_INPUT_CLASS}
                                />
                              </label>
                              <label className="block">
                                <span className="text-xs font-medium text-neutral-500">
                                  Delay (ms)
                                </span>
                                <InputNumber
                                  
                                  min={0}
                                  value={selectedAnimationConfig.delay}
                                  onChange={(event) => {
                                    const parsed = Number(event.target.value);
                                    applyAnimationConfig((prev) => ({
                                      ...prev,
                                      delay: Number.isNaN(parsed) ? prev.delay : parsed,
                                    }));
                                  }}
                                  className={INSPECTOR_INPUT_CLASS}
                                />
                              </label>
                            </div>
                          </div>
                          <div className="rounded border px-3 py-3 space-y-3">
                            <h4 className="text-xs font-semibold uppercase tracking-wide text-neutral-500">
                              Transitions
                            </h4>
                            <label className="block">
                              <span className="text-xs font-medium text-neutral-500">
                                Hover effect
                              </span>
                              <InputSelect
                                value={selectedTransitionConfig.hover}
                                onChange={(event) =>
                                  applyTransitionConfig((prev) => ({
                                    ...prev,
                                    hover: event.target.value as BlockHoverTransition,
                                  }))
                                }
                                options={BLOCK_TRANSITION_OPTIONS}
                              />
                            </label>
                            <label className="block">
                              <span className="text-xs font-medium text-neutral-500">
                                Transition duration (ms)
                              </span>
                              <InputNumber
                                
                                min={0}
                                value={selectedTransitionConfig.duration}
                                onChange={(event) => {
                                  const parsed = Number(event.target.value);
                                  applyTransitionConfig((prev) => ({
                                    ...prev,
                                    duration: Number.isNaN(parsed) ? prev.duration : parsed,
                                  }));
                                }}
                                className={INSPECTOR_INPUT_CLASS}
                              />
                            </label>
                          </div>
                          <div className="rounded border px-3 py-3">
                            <h4 className="text-xs font-semibold uppercase tracking-wide text-neutral-500">
                              Frame ({activeDevice})
                            </h4>
                            <div className="mt-2 grid grid-cols-2 gap-2 text-xs">
                              {frame && (
                                <>
                                  <label className="flex flex-col gap-1">
                                    <span>X%</span>
                                    <InputNumber
                                      
                                      value={frame.x}
                                      onChange={(e) =>
                                        updateFrameField(
                                          selectedBlock.id,
                                          "x",
                                          parseFloat(e.target.value),
                                        )
                                      }
                                      className="rounded border px-2 py-1"
                                    />
                                  </label>
                                  <label className="flex flex-col gap-1">
                                    <span>Y%</span>
                                    <InputNumber
                                      
                                      value={frame.y}
                                      onChange={(e) =>
                                        updateFrameField(
                                          selectedBlock.id,
                                          "y",
                                          parseFloat(e.target.value),
                                        )
                                      }
                                      className="rounded border px-2 py-1"
                                    />
                                  </label>
                                  <label className="flex flex-col gap-1">
                                    <span>Width%</span>
                                    <InputNumber
                                      
                                      value={frame.w}
                                      onChange={(e) =>
                                        updateFrameField(
                                          selectedBlock.id,
                                          "w",
                                          parseFloat(e.target.value),
                                        )
                                      }
                                      className="rounded border px-2 py-1"
                                    />
                                  </label>
                                  <label className="flex flex-col gap-1">
                                    <span>Height%</span>
                                    <InputNumber
                                      
                                      value={frame.h}
                                      onChange={(e) =>
                                        updateFrameField(
                                          selectedBlock.id,
                                          "h",
                                          parseFloat(e.target.value),
                                        )
                                      }
                                      className="rounded border px-2 py-1"
                                    />
                                  </label>
                                  <label className="flex flex-col gap-1">
                                    <span>Rotation°</span>
                                    <InputNumber
                                      
                                      value={frame.r}
                                      onChange={(e) =>
                                        updateFrameField(
                                          selectedBlock.id,
                                          "r",
                                          parseFloat(e.target.value),
                                        )
                                      }
                                      className="rounded border px-2 py-1"
                                    />
                                  </label>
                                </>
                              )}
                            </div>
                          </div>
                        </div>
                    </section>
                  </div>
                </div>
              </div>
              )}
            </div>
          </div>
        </div>
      </div>
    </div>
  );
}

export type { SlideCfg } from "./SlidesManager";<|MERGE_RESOLUTION|>--- conflicted
+++ resolved
@@ -2614,14 +2614,13 @@
     [selectedBlock],
   );
 
-<<<<<<< HEAD
-  const galleryRenderedItems = useMemo(
+const galleryRenderedItems = useMemo(
     () =>
       galleryDraftItems
         ? galleryDraftItems
         : selectedGalleryConfig
-          ? selectedGalleryConfig.items
-          : [],
+        ? selectedGalleryConfig.items
+        : [],
     [galleryDraftItems, selectedGalleryConfig],
   );
 
@@ -2703,7 +2702,8 @@
   const activeGalleryDragIndex = galleryDragMetaRef.current?.currentIndex ?? null;
   const activeGalleryDropIndicatorIndex =
     galleryDragMetaRef.current?.dropIndicatorIndex ?? null;
-  const activeGalleryDropPosition = galleryDragMetaRef.current?.dropPosition ?? "before";
+  const activeGalleryDropPosition =
+    galleryDragMetaRef.current?.dropPosition ?? "before";
 
   const galleryPlaceholderIndex = useMemo(() => {
     if (
@@ -2798,8 +2798,8 @@
         targetIndex > meta.currentIndex
           ? "down"
           : targetIndex < meta.currentIndex
-            ? "up"
-            : meta.lastDirection;
+          ? "up"
+          : meta.lastDirection;
       if (targetIndex === currentIndex) {
         galleryDragMetaRef.current = {
           ...meta,
@@ -2954,38 +2954,6 @@
     });
     galleryPrevPositionsRef.current = nextPositions;
   }, [galleryRenderedItems, isGalleryDragging]);
-=======
-  const handleGalleryDragEnd = useCallback(
-    ({ active, over }: DragEndEvent) => {
-      if (!selectedBlock || selectedBlock.kind !== "gallery") {
-        return;
-      }
-      if (!over || active.id === over.id) {
-        return;
-      }
-      const fromIndex = Number(active.id);
-      const toIndex = Number(over.id);
-      if (!Number.isFinite(fromIndex) || !Number.isFinite(toIndex)) {
-        return;
-      }
-      updateGalleryConfig(selectedBlock.id, (config) => {
-        if (
-          fromIndex < 0 ||
-          fromIndex >= config.items.length ||
-          toIndex < 0 ||
-          toIndex >= config.items.length
-        ) {
-          return config;
-        }
-        return {
-          ...config,
-          items: arrayMove(config.items, fromIndex, toIndex),
-        };
-      });
-    },
-    [selectedBlock, updateGalleryConfig],
-  );
->>>>>>> 31c71404
 
   const selectedQuoteConfig = useMemo(
     () =>
@@ -5251,133 +5219,80 @@
                                       No images yet
                                     </div>
                                   ) : (
-<<<<<<< HEAD
-                                    <div className="space-y-2">
-                                      {galleryRenderedItems.map((item, index) => {
-                                        const itemKey = ensureGalleryItemKey(item);
-                                        return (
-                                          <React.Fragment key={itemKey}>
-                                            {isGalleryDragging &&
-                                              galleryPlaceholderIndex !== null &&
-                                              galleryPlaceholderIndex === index && (
-                                                <GalleryDragPlaceholder key={`${itemKey}-placeholder-before`} />
-                                              )}
-                                            <GalleryInspectorItem
-                                              itemKey={itemKey}
-                                              item={item}
-                                              isDragging={
-                                                isGalleryDragging &&
-                                                activeGalleryDragIndex === index
-                                              }
-                                              ref={(node) => {
-                                                galleryItemRefs.current[index] = node;
-                                              }}
-                                              onAltChange={(value) => {
-                                                updateGalleryConfig(
-                                                  selectedBlock.id,
-                                                  (config) => {
-                                                    const targetIndex = config.items.findIndex(
-                                                      (galleryItem) => galleryItem === item,
-                                                    );
-                                                    if (targetIndex === -1) {
-                                                      return config;
-                                                    }
-                                                    return {
-                                                      ...config,
-                                                      items: config.items.map((galleryItem, galleryIndex) =>
-                                                        galleryIndex === targetIndex
-                                                          ? { ...galleryItem, alt: value }
-                                                          : galleryItem,
-                                                      ),
-                                                    };
-                                                  },
-                                                );
-                                              }}
-                                              onRemove={() =>
-                                                updateGalleryConfig(
-                                                  selectedBlock.id,
-                                                  (config) => {
-                                                    const nextItems = config.items.filter(
-                                                      (galleryItem) => galleryItem !== item,
-                                                    );
-                                                    if (nextItems.length === config.items.length) {
-                                                      return config;
-                                                    }
-                                                    return {
-                                                      ...config,
-                                                      items: nextItems,
-                                                    };
-                                                  },
-                                                )
-                                              }
-                                              onHandleMouseDown={(event) => {
-                                                if (event.button !== 0) return;
-                                                event.preventDefault();
-                                                event.stopPropagation();
-                                                startGalleryDrag(index, "mouse", null);
-                                              }}
-                                              onHandleTouchStart={(event) => {
-                                                if (event.touches.length === 0) return;
-                                                const touch = event.touches[0];
-                                                event.preventDefault();
-                                                event.stopPropagation();
-                                                startGalleryDrag(index, "touch", touch.identifier);
-                                              }}
-                                            />
-                                            {isGalleryDragging &&
-                                              galleryPlaceholderIndex !== null &&
-                                              galleryPlaceholderIndex === index + 1 && (
-                                                <GalleryDragPlaceholder key={`${itemKey}-placeholder-after`} />
-                                              )}
-                                          </React.Fragment>
-                                        );
-                                      })}
-                                    </div>
-=======
-                                    <DndContext
-                                      sensors={gallerySensors}
-                                      collisionDetection={closestCenter}
-                                      onDragEnd={handleGalleryDragEnd}
-                                    >
-                                      <SortableContext
-                                        items={selectedGalleryConfig.items.map((_, index) => `${index}`)}
-                                        strategy={verticalListSortingStrategy}
-                                      >
-                                        <div className="space-y-2">
-                                          {selectedGalleryConfig.items.map((item, index) => (
-                                            <GalleryInspectorItem
-                                              key={`${item.url}-${index}`}
-                                              id={`${index}`}
-                                              index={index}
-                                              item={item}
-                                              onAltChange={(value) =>
-                                                updateGalleryConfig(
-                                                  selectedBlock.id,
-                                                  (config) => {
-                                                    const items = [...config.items];
-                                                    if (!items[index]) {
-                                                      return config;
-                                                    }
-                                                    items[index] = { ...items[index], alt: value };
-                                                    return { ...config, items };
-                                                  },
-                                                )
-                                              }
-                                              onRemove={() =>
-                                                updateGalleryConfig(
-                                                  selectedBlock.id,
-                                                  (config) => ({
-                                                    ...config,
-                                                    items: config.items.filter((_, i) => i !== index),
-                                                  }),
-                                                )
-                                              }
-                                            />
-                                          ))}
-                                        </div>
-                                      </SortableContext>
-                                    </DndContext>
->>>>>>> 31c71404
+<div className="space-y-2">
+  {galleryRenderedItems.map((item, index) => {
+    const itemKey = ensureGalleryItemKey(item);
+    return (
+      <React.Fragment key={itemKey}>
+        {isGalleryDragging &&
+          galleryPlaceholderIndex !== null &&
+          galleryPlaceholderIndex === index && (
+            <GalleryDragPlaceholder key={`${itemKey}-placeholder-before`} />
+          )}
+        <GalleryInspectorItem
+          itemKey={itemKey}
+          item={item}
+          isDragging={
+            isGalleryDragging && activeGalleryDragIndex === index
+          }
+          ref={(node) => {
+            galleryItemRefs.current[index] = node;
+          }}
+          onAltChange={(value) => {
+            updateGalleryConfig(selectedBlock.id, (config) => {
+              const targetIndex = config.items.findIndex(
+                (galleryItem) => galleryItem === item,
+              );
+              if (targetIndex === -1) {
+                return config;
+              }
+              return {
+                ...config,
+                items: config.items.map((galleryItem, galleryIndex) =>
+                  galleryIndex === targetIndex
+                    ? { ...galleryItem, alt: value }
+                    : galleryItem,
+                ),
+              };
+            });
+          }}
+          onRemove={() =>
+            updateGalleryConfig(selectedBlock.id, (config) => {
+              const nextItems = config.items.filter(
+                (galleryItem) => galleryItem !== item,
+              );
+              if (nextItems.length === config.items.length) {
+                return config;
+              }
+              return {
+                ...config,
+                items: nextItems,
+              };
+            })
+          }
+          onHandleMouseDown={(event) => {
+            if (event.button !== 0) return;
+            event.preventDefault();
+            event.stopPropagation();
+            startGalleryDrag(index, "mouse", null);
+          }}
+          onHandleTouchStart={(event) => {
+            if (event.touches.length === 0) return;
+            const touch = event.touches[0];
+            event.preventDefault();
+            event.stopPropagation();
+            startGalleryDrag(index, "touch", touch.identifier);
+          }}
+        />
+        {isGalleryDragging &&
+          galleryPlaceholderIndex !== null &&
+          galleryPlaceholderIndex === index + 1 && (
+            <GalleryDragPlaceholder key={`${itemKey}-placeholder-after`} />
+          )}
+      </React.Fragment>
+    );
+  })}
+</div>
                                   )}
                                 </div>
                                 <div className="space-y-3">
