import { useEffect, useState } from 'react';
import { supabase } from '../utils/supabaseClient';
import StockTab, { StockTabProps } from './StockTab';

interface Row {
  category_id: string;
  category_name: string;
  item_id: string;
  item_name: string;
  stock_status: 'in_stock' | 'scheduled' | 'out';
  stock_return_date: string | null;
}

export default function StockTabLoader() {
  const [categories, setCategories] = useState<StockTabProps['categories']>([]);
  const addons: StockTabProps['addons'] = [];
  const [loading, setLoading] = useState(true);
  const [error, setError] = useState<string | null>(null);

  useEffect(() => {
    const fetchData = async () => {
      const query = `\
SELECT
  c.id AS category_id,
  c.name AS category_name,
  i.id AS item_id,
  i.name AS item_name,
  i.stock_status,
  i.stock_return_date
FROM menu_categories c
JOIN menu_items i ON i.category_id = c.id;`;
      const { data, error } = await supabase.rpc('sql', { query });
      if (error) {
        console.error('Failed to fetch stock data', error);
        setError(error.message);
        setLoading(false);
        return;
      }

      const map = new Map<string, { id: string; name: string; items: StockTabProps['categories'][0]['items'] }>();
      (data as Row[] | null)?.forEach((row) => {
        if (!map.has(row.category_id)) {
          map.set(row.category_id, { id: row.category_id, name: row.category_name, items: [] });
        }
        map.get(row.category_id)!.items.push({
          id: row.item_id,
          name: row.item_name,
          stock_status: row.stock_status,
          stock_return_date: row.stock_return_date,
        });
      });
      const mapped = Array.from(map.values());
      console.log('Mapped stock result', mapped);
      setCategories(mapped);
      setLoading(false);
    };
    fetchData();
  }, []);

  if (loading) return <div className="p-4">Loading...</div>;
  if (error) return <div className="p-4 text-red-500">Error: {error}</div>;

  return <StockTab categories={categories} addons={addons} />;
<<<<<<< HEAD
=======

>>>>>>> 3a6bf9c7
}<|MERGE_RESOLUTION|>--- conflicted
+++ resolved
@@ -61,8 +61,5 @@
   if (error) return <div className="p-4 text-red-500">Error: {error}</div>;
 
   return <StockTab categories={categories} addons={addons} />;
-<<<<<<< HEAD
-=======
 
->>>>>>> 3a6bf9c7
 }