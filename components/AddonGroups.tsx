--- conflicted
+++ resolved
@@ -139,28 +139,16 @@
             {group.addon_options.map((option) => {
               const gid = group.group_id ?? group.id;
               const quantity = selectedQuantities[gid]?.[option.id] || 0;
-<<<<<<< HEAD
-              const maxQty =
-                group.max_option_quantity != null
-                  ? group.max_option_quantity
-                  : group.multiple_choice
-                  ? Infinity
-                  : 1;
-              const groupMax =
-                group.max_group_select != null
-                  ? group.max_group_select
-                  : group.multiple_choice
-                  ? Infinity
-                  : 1;
-=======
-              // For single-choice groups always force max qty to 1
-              const maxQty = !group.multiple_choice
-                ? 1
-                : group.max_option_quantity ?? Infinity;
-              const groupMax = !group.multiple_choice
-                ? 1
-                : group.max_group_select ?? Infinity;
->>>>>>> 566c36b9
+// Determine max quantity per option
+const maxQty = group.multiple_choice
+  ? group.max_option_quantity ?? Infinity
+  : 1;
+
+// Determine max number of distinct selections in group
+const groupMax = group.multiple_choice
+  ? group.max_group_select ?? Infinity
+  : 1;
+
               const groupSelections = selectedQuantities[gid] || {};
               const distinctSelected = Object.values(groupSelections).filter(
                 q => q > 0
@@ -182,21 +170,18 @@
               return (
                 <div
                   key={option.id}
-<<<<<<< HEAD
-                  onClick={handleTileClick}
-=======
-                  onClick={() => {
-                    if (quantity >= maxQty) {
-                      console.log('blocked click: option quantity cap');
-                      return;
-                    }
-                    if (group.multiple_choice && groupCapHit && quantity === 0) {
-                      console.log('blocked click: group cap reached');
-                      return;
-                    }
-                    updateQuantity(gid, option.id, 1, maxQty, groupMax, !!group.multiple_choice);
-                  }}
->>>>>>> 566c36b9
+onClick={() => {
+  if (quantity >= maxQty) {
+    console.log('blocked click: option quantity cap');
+    return;
+  }
+  if (group.multiple_choice && groupCapHit && quantity === 0) {
+    console.log('blocked click: group cap reached');
+    return;
+  }
+  updateQuantity(gid, option.id, 1, maxQty, groupMax, !!group.multiple_choice);
+}}
+
                   className={`min-w-[160px] max-w-[180px] border rounded-lg p-3 flex-shrink-0 transition cursor-pointer text-center ${
                     quantity > 0
                       ? 'border-green-500 bg-green-50 shadow-sm'
