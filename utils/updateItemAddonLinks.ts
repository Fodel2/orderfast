import { supabase } from './supabaseClient';

/**
 * Replace the addon links for a menu item with the given group IDs.
 */
export async function updateItemAddonLinks(itemId: string, selectedAddonGroupIds: string[]) {
  // Remove existing links for the item
  try {
    const { error: deleteError } = await supabase
      .from('item_addon_links')
      .delete()
      .eq('item_id', itemId);
    if (deleteError) throw deleteError;

    if (selectedAddonGroupIds.length > 0) {
      const rows = selectedAddonGroupIds.map((groupId) => ({
        item_id: itemId,
        group_id: groupId,
      }));
      const { error: upsertError } = await supabase
        .from('item_addon_links')
<<<<<<< HEAD
        .upsert(rows, { onConflict: 'item_id,group_id' });
=======
        .upsert(rows, { onConflict: ['item_id', 'group_id'] });
>>>>>>> 02f53f15
      if (upsertError) throw upsertError;
    }
  } catch (err) {
    console.error('Failed to update item addon links', err);
    throw err;
  }
}<|MERGE_RESOLUTION|>--- conflicted
+++ resolved
@@ -19,11 +19,8 @@
       }));
       const { error: upsertError } = await supabase
         .from('item_addon_links')
-<<<<<<< HEAD
-        .upsert(rows, { onConflict: 'item_id,group_id' });
-=======
         .upsert(rows, { onConflict: ['item_id', 'group_id'] });
->>>>>>> 02f53f15
+
       if (upsertError) throw upsertError;
     }
   } catch (err) {
