--- conflicted
+++ resolved
@@ -40,11 +40,8 @@
     if (rows.length) {
       const { error } = await supabase
         .from('item_addon_links')
-<<<<<<< HEAD
-        .upsert(rows, { onConflict: 'item_id,group_id' });
-=======
         .upsert(rows, { onConflict: ['item_id', 'group_id'] });
->>>>>>> 02f53f15
+
       if (error) throw error;
     }
   } catch (err) {
